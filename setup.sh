--- conflicted
+++ resolved
@@ -9,11 +9,7 @@
 echo "Installing dependencies"
 sudo apt-get update --yes
 sudo apt-get upgrade --yes
-<<<<<<< HEAD
-sudo apt-get install cmake python3-dev python3-pytest python3-numpy doxygen graphviz gcovr llvm g++ pkg-config m4 --yes
-=======
 sudo apt-get install cmake doxygen graphviz gcovr llvm g++ pkg-config m4 --yes
->>>>>>> ec1ab5cb
 sudo curl --proto '=https' --tlsv1.3 https://sh.rustup.rs -sSf | sh -s -- -y #install rust compiler
 echo "Done installing dependencies"
 
