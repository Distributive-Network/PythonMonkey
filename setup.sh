--- conflicted
+++ resolved
@@ -18,13 +18,8 @@
     SUDO='sudo'
   fi
   $SUDO apt-get update --yes
-<<<<<<< HEAD
-  $SUDO apt-get install --yes cmake graphviz llvm clang pkg-config m4 \
+  $SUDO apt-get install --yes cmake graphviz llvm clang pkg-config m4 unzip \
     wget curl python3-dev
-=======
-  $SUDO apt-get install --yes cmake graphviz llvm clang pkg-config m4 unzip \
-    wget curl python3-distutils python3-dev
->>>>>>> f8f1b2c3
   # Install Doxygen
   # the newest version in Ubuntu 20.04 repository is 1.8.17, but we need Doxygen 1.9 series
   wget -c -q https://www.doxygen.nl/files/doxygen-1.9.7.linux.bin.tar.gz
