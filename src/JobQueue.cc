/**
 * @file JobQueue.cc
 * @author Tom Tang (xmader@distributive.network)
 * @brief Implements the ECMAScript Job Queue
 * @date 2023-04-03
 *
 * @copyright Copyright (c) 2023 Distributive Corp.
 *
 */

#include "include/JobQueue.hh"

#include "include/PyEventLoop.hh"
#include "include/pyTypeFactory.hh"

#include <Python.h>

#include <jsfriendapi.h>
#include <mozilla/Unused.h>

#include <stdexcept>

JSObject *JobQueue::getIncumbentGlobal(JSContext *cx) {
  return JS::CurrentGlobalOrNull(cx);
}

bool JobQueue::enqueuePromiseJob(JSContext *cx,
  [[maybe_unused]] JS::HandleObject promise,
  JS::HandleObject job,
  [[maybe_unused]] JS::HandleObject allocationSite,
  JS::HandleObject incumbentGlobal) {

  // Convert the `job` JS function to a Python function for event-loop callback
  JS::RootedValue jobv(cx, JS::ObjectValue(*job));
  PyObject *callback = pyTypeFactory(cx, jobv)->getPyObject();

  // Send job to the running Python event-loop
  PyEventLoop loop = PyEventLoop::getRunningLoop();
  if (!loop.initialized()) return false;

  // Inform the JS runtime that the job queue is no longer empty
  JS::JobQueueMayNotBeEmpty(cx);

  loop.enqueue(callback);

  return true;
}

void JobQueue::runJobs(JSContext *cx) {
  // Do nothing
}

bool JobQueue::empty() const {
  // TODO (Tom Tang): implement using `get_running_loop` and getting job count on loop???
  throw std::logic_error("JobQueue::empty is not implemented\n");
}

js::UniquePtr<JS::JobQueue::SavedJobQueue> JobQueue::saveJobQueue(JSContext *cx) {
<<<<<<< HEAD
  return js::MakeUnique<JS::JobQueue::SavedJobQueue>();
=======
  auto saved = js::MakeUnique<JS::JobQueue::SavedJobQueue>();
  if (!saved) {
    JS_ReportOutOfMemory(cx);
    return NULL;
  }
  return saved;
>>>>>>> ae2b7a08
}

bool JobQueue::init(JSContext *cx) {
  JS::SetJobQueue(cx, this);
  JS::InitDispatchToEventLoop(cx, dispatchToEventLoop, cx);
  return true;
}

static PyObject *callDispatchFunc(PyObject *dispatchFuncTuple, PyObject *Py_UNUSED(unused)) {
  JSContext *cx = (JSContext *)PyLong_AsVoidPtr(PyTuple_GetItem(dispatchFuncTuple, 0));
  JS::Dispatchable *dispatchable = (JS::Dispatchable *)PyLong_AsVoidPtr(PyTuple_GetItem(dispatchFuncTuple, 1));
  dispatchable->run(cx, JS::Dispatchable::NotShuttingDown);
  Py_RETURN_NONE;
}
<<<<<<< HEAD

static PyMethodDef callDispatchFuncDef = {"JsDispatchCallable", callDispatchFunc, METH_NOARGS, NULL};

=======

static PyMethodDef callDispatchFuncDef = {"JsDispatchCallable", callDispatchFunc, METH_NOARGS, NULL};

>>>>>>> ae2b7a08
bool JobQueue::dispatchToEventLoop(void *closure, JS::Dispatchable *dispatchable) {
  JSContext *cx = (JSContext *)closure;

  // The `dispatchToEventLoop` function is running in a helper thread, so
  // we must acquire the Python GIL (global interpreter lock)
  //    see https://docs.python.org/3/c-api/init.html#non-python-created-threads
  PyGILState_STATE gstate = PyGILState_Ensure();
<<<<<<< HEAD
=======

  PyObject *dispatchFuncTuple = PyTuple_Pack(2, PyLong_FromVoidPtr(cx), PyLong_FromVoidPtr(dispatchable));
  PyObject *pyFunc = PyCFunction_New(&callDispatchFuncDef, dispatchFuncTuple);

  // Avoid using the current, JS helper thread to send jobs to event-loop as it may cause deadlock
  PyThread_start_new_thread((void (*)(void *)) &sendJobToMainLoop, pyFunc);

  PyGILState_Release(gstate);
  return true;
}

bool sendJobToMainLoop(PyObject *pyFunc) {
  PyGILState_STATE gstate = PyGILState_Ensure();

  // Send job to the running Python event-loop on cx's thread (the main thread)
  PyEventLoop loop = PyEventLoop::getMainLoop();
  if (!loop.initialized()) {
    PyGILState_Release(gstate);
    return false;
  }
  loop.enqueue(pyFunc);

  PyGILState_Release(gstate);
  return true;
}  
>>>>>>> ae2b7a08

void JobQueue::queueFinalizationRegistryCallback(JSFunction *callback) {
  mozilla::Unused << finalizationRegistryCallbacks.append(callback);
}

<<<<<<< HEAD
  // Avoid using the current, JS helper thread to send jobs to event-loop as it may cause deadlock
  PyThread_start_new_thread((void (*)(void *)) &sendJobToMainLoop, pyFunc);

  PyGILState_Release(gstate);
  return true;
}

bool sendJobToMainLoop(PyObject *pyFunc) {
  PyGILState_STATE gstate = PyGILState_Ensure();

  // Send job to the running Python event-loop on cx's thread (the main thread)
  PyEventLoop loop = PyEventLoop::getMainLoop();
  if (!loop.initialized()) {
    PyGILState_Release(gstate);
    return false;
  }
  loop.enqueue(pyFunc);

  PyGILState_Release(gstate);
  return true;
=======
bool JobQueue::runFinalizationRegistryCallbacks(JSContext *cx) {
  bool ranCallbacks = false;
  JS::Rooted<FunctionVector> callbacks(cx);
  std::swap(callbacks.get(), finalizationRegistryCallbacks.get());
  for (JSFunction *f: callbacks) {
    JS::ExposeObjectToActiveJS(JS_GetFunctionObject(f));

    JSAutoRealm ar(cx, JS_GetFunctionObject(f));
    JS::RootedFunction func(cx, f);
    JS::RootedValue unused_rval(cx);
    // we don't raise an exception here because there is nowhere to catch it
    mozilla::Unused << JS_CallFunction(cx, NULL, func, JS::HandleValueArray::empty(), &unused_rval);
    ranCallbacks = true;
  }

  return ranCallbacks;
>>>>>>> ae2b7a08
}<|MERGE_RESOLUTION|>--- conflicted
+++ resolved
@@ -56,16 +56,12 @@
 }
 
 js::UniquePtr<JS::JobQueue::SavedJobQueue> JobQueue::saveJobQueue(JSContext *cx) {
-<<<<<<< HEAD
-  return js::MakeUnique<JS::JobQueue::SavedJobQueue>();
-=======
   auto saved = js::MakeUnique<JS::JobQueue::SavedJobQueue>();
   if (!saved) {
     JS_ReportOutOfMemory(cx);
     return NULL;
   }
   return saved;
->>>>>>> ae2b7a08
 }
 
 bool JobQueue::init(JSContext *cx) {
@@ -80,15 +76,9 @@
   dispatchable->run(cx, JS::Dispatchable::NotShuttingDown);
   Py_RETURN_NONE;
 }
-<<<<<<< HEAD
 
 static PyMethodDef callDispatchFuncDef = {"JsDispatchCallable", callDispatchFunc, METH_NOARGS, NULL};
 
-=======
-
-static PyMethodDef callDispatchFuncDef = {"JsDispatchCallable", callDispatchFunc, METH_NOARGS, NULL};
-
->>>>>>> ae2b7a08
 bool JobQueue::dispatchToEventLoop(void *closure, JS::Dispatchable *dispatchable) {
   JSContext *cx = (JSContext *)closure;
 
@@ -96,8 +86,6 @@
   // we must acquire the Python GIL (global interpreter lock)
   //    see https://docs.python.org/3/c-api/init.html#non-python-created-threads
   PyGILState_STATE gstate = PyGILState_Ensure();
-<<<<<<< HEAD
-=======
 
   PyObject *dispatchFuncTuple = PyTuple_Pack(2, PyLong_FromVoidPtr(cx), PyLong_FromVoidPtr(dispatchable));
   PyObject *pyFunc = PyCFunction_New(&callDispatchFuncDef, dispatchFuncTuple);
@@ -123,34 +111,11 @@
   PyGILState_Release(gstate);
   return true;
 }  
->>>>>>> ae2b7a08
 
 void JobQueue::queueFinalizationRegistryCallback(JSFunction *callback) {
   mozilla::Unused << finalizationRegistryCallbacks.append(callback);
 }
 
-<<<<<<< HEAD
-  // Avoid using the current, JS helper thread to send jobs to event-loop as it may cause deadlock
-  PyThread_start_new_thread((void (*)(void *)) &sendJobToMainLoop, pyFunc);
-
-  PyGILState_Release(gstate);
-  return true;
-}
-
-bool sendJobToMainLoop(PyObject *pyFunc) {
-  PyGILState_STATE gstate = PyGILState_Ensure();
-
-  // Send job to the running Python event-loop on cx's thread (the main thread)
-  PyEventLoop loop = PyEventLoop::getMainLoop();
-  if (!loop.initialized()) {
-    PyGILState_Release(gstate);
-    return false;
-  }
-  loop.enqueue(pyFunc);
-
-  PyGILState_Release(gstate);
-  return true;
-=======
 bool JobQueue::runFinalizationRegistryCallbacks(JSContext *cx) {
   bool ranCallbacks = false;
   JS::Rooted<FunctionVector> callbacks(cx);
@@ -167,5 +132,4 @@
   }
 
   return ranCallbacks;
->>>>>>> ae2b7a08
 }