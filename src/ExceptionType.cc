--- conflicted
+++ resolved
@@ -1,18 +1,10 @@
 /**
  * @file ExceptionType.cc
-<<<<<<< HEAD
- * @author Tom Tang (xmader@distributive.network)
- * @brief Struct for representing Python Exception objects from a corresponding JS Error object
- * @date 2023-04-11
- *
- * @copyright Copyright (c) 2023 Distributive Corp.
-=======
  * @author Tom Tang (xmader@distributive.network) and Philippe Laporte (philippe@distributive.network)
  * @brief Struct for representing Python Exception objects from a corresponding JS Error object
  * @date 2023-04-11
  *
  * @copyright Copyright (c) 2023-2024 Distributive Corp.
->>>>>>> 1c0670cf
  *
  */
 
