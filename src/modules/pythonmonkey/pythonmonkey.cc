--- conflicted
+++ resolved
@@ -48,10 +48,6 @@
 #include <Python.h>
 #include <datetime.h>
 
-<<<<<<< HEAD
-JS::PersistentRootedObject jsFunctionRegistry;
-
-=======
 #include <unordered_map>
 #include <vector>
 #include <cassert>
@@ -65,7 +61,6 @@
   }
 }
 
->>>>>>> ae2b7a08
 bool functionRegistryCallback(JSContext *cx, unsigned int argc, JS::Value *vp) {
   JS::CallArgs callargs = JS::CallArgsFromVp(argc, vp);
   Py_DECREF((PyObject *)callargs[0].toPrivate());
@@ -73,16 +68,7 @@
 }
 
 static void cleanupFinalizationRegistry(JSFunction *callback, JSObject *global [[maybe_unused]], void *user_data [[maybe_unused]]) {
-<<<<<<< HEAD
-  JS::ExposeObjectToActiveJS(JS_GetFunctionObject(callback));
-  JS::RootedFunction rootedCallback(GLOBAL_CX, callback);
-  JS::RootedValue unused(GLOBAL_CX);
-  if (!JS_CallFunction(GLOBAL_CX, NULL, rootedCallback, JS::HandleValueArray::empty(), &unused)) {
-    setSpiderMonkeyException(GLOBAL_CX);
-  }
-=======
   JOB_QUEUE->queueFinalizationRegistryCallback(callback);
->>>>>>> ae2b7a08
 }
 
 typedef struct {
@@ -129,11 +115,7 @@
 };
 
 PyTypeObject JSStringProxyType = {
-<<<<<<< HEAD
-  .tp_name = "pythonmonkey.JSStringProxy",
-=======
   .tp_name = PyUnicode_Type.tp_name,
->>>>>>> ae2b7a08
   .tp_basicsize = sizeof(JSStringProxy),
   .tp_flags = Py_TPFLAGS_DEFAULT
   | Py_TPFLAGS_UNICODE_SUBCLASS
@@ -423,11 +405,6 @@
     } /* fromPythonFrame */
   } /* eval options */
 
-<<<<<<< HEAD
-  // initialize JS context
-  JS::SourceText<mozilla::Utf8Unit> source;
-  if (!source.init(GLOBAL_CX, code->getValue(), strlen(code->getValue()), JS::SourceOwnership::Borrowed)) {
-=======
   // compile the code to execute
   JS::RootedScript script(GLOBAL_CX);
   JS::Rooted<JS::Value> *rval = new JS::Rooted<JS::Value>(GLOBAL_CX);
@@ -447,19 +424,12 @@
   }
 
   if (!script) {
->>>>>>> ae2b7a08
     setSpiderMonkeyException(GLOBAL_CX);
     return NULL;
   }
 
-<<<<<<< HEAD
-  // evaluate source code
-  JS::RootedValue *rval = new JS::RootedValue(GLOBAL_CX);
-  if (!JS::Evaluate(GLOBAL_CX, options, source, rval)) {
-=======
   // execute the compiled code; last expr goes to rval
   if (!JS_ExecuteScript(GLOBAL_CX, script, rval)) {
->>>>>>> ae2b7a08
     setSpiderMonkeyException(GLOBAL_CX);
     return NULL;
   }
@@ -631,11 +601,8 @@
     return NULL;
 
   pyModule = PyModule_Create(&pythonmonkey);
-  if (pyModule == NULL) {
-    return NULL;
-  }
-
-  // Register Types
+  if (pyModule == NULL)
+    return NULL;
 
   Py_INCREF(&NullType);
   if (PyModule_AddObject(pyModule, "null", (PyObject *)&NullType) < 0) {
@@ -726,6 +693,9 @@
     return NULL;
   }
 
+  // Initialize event-loop shield
+  PyEventLoop::_locker = new PyEventLoop::Lock();
+
   PyObject *internalBindingPy = getInternalBindingPyFn(GLOBAL_CX);
   if (PyModule_AddObject(pyModule, "internalBinding", internalBindingPy) < 0) {
     Py_DECREF(internalBindingPy);
@@ -733,16 +703,7 @@
     return NULL;
   }
 
-<<<<<<< HEAD
-
-  // Initialize event-loop shield
-  PyEventLoop::_locker = new PyEventLoop::Lock();
-
-
-  // Initialize FinalizationRegistry of JSFunctions to Python Functions
-=======
   // initialize FinalizationRegistry of JSFunctions to Python Functions
->>>>>>> ae2b7a08
   JS::RootedValue FinalizationRegistry(GLOBAL_CX);
   JS::RootedObject registryObject(GLOBAL_CX);
 
