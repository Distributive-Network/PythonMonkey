/**
 * @file pythonmonkey.cc
 * @author Caleb Aikens (caleb@distributive.network)
 * @brief This file defines the pythonmonkey module, along with its various functions.
 * @version 0.1
 * @date 2023-03-29
 *
 * @copyright Copyright (c) 2023
 *
 */

#include "include/modules/pythonmonkey/pythonmonkey.hh"


#include "include/BoolType.hh"
#include "include/setSpiderMonkeyException.hh"
#include "include/DateType.hh"
#include "include/FloatType.hh"
#include "include/FuncType.hh"
#include "include/PyType.hh"
#include "include/pyTypeFactory.hh"
#include "include/StrType.hh"
#include "include/PyEventLoop.hh"

#include <jsapi.h>
#include <jsfriendapi.h>
#include <js/friend/ErrorMessages.h>
#include <js/CompilationAndEvaluation.h>
#include <js/Class.h>
#include <js/Date.h>
#include <js/Initialization.h>
#include <js/Object.h>
#include <js/Proxy.h>
#include <js/SourceText.h>
#include <js/Symbol.h>

#include <Python.h>
#include <datetime.h>

typedef std::unordered_map<PyType *, std::vector<JS::PersistentRooted<JS::Value> *>>::iterator PyToGCIterator;
typedef struct {
  PyObject_HEAD
} NullObject;

std::unordered_map<PyType *, std::vector<JS::PersistentRooted<JS::Value> *>> PyTypeToGCThing; /**< data structure to hold memoized PyObject & GCThing data for handling GC*/

static PyTypeObject NullType = {
  .ob_base = PyVarObject_HEAD_INIT(NULL, 0)
  .tp_name = "pythonmonkey.null",
  .tp_basicsize = sizeof(NullObject),
  .tp_flags = Py_TPFLAGS_DEFAULT,
  .tp_doc = PyDoc_STR("Javascript null object"),
};

static PyTypeObject BigIntType = {
  .tp_name = "pythonmonkey.bigint",
  .tp_flags = Py_TPFLAGS_DEFAULT
  | Py_TPFLAGS_LONG_SUBCLASS // https://docs.python.org/3/c-api/typeobj.html#Py_TPFLAGS_LONG_SUBCLASS
  | Py_TPFLAGS_BASETYPE,     // can be subclassed
  .tp_doc = PyDoc_STR("Javascript BigInt object"),
  .tp_base = &PyLong_Type,   // extending the builtin int type
};

static void cleanup() {
  delete autoRealm;
  delete global;
  delete JOB_QUEUE;
  if (GLOBAL_CX) JS_DestroyContext(GLOBAL_CX);
  JS_ShutDown();
}

void memoizePyTypeAndGCThing(PyType *pyType, JS::Handle<JS::Value> GCThing) {
  JS::PersistentRooted<JS::Value> *RootedGCThing = new JS::PersistentRooted<JS::Value>(GLOBAL_CX, GCThing);
  PyToGCIterator pyIt = PyTypeToGCThing.find(pyType);

  if (pyIt == PyTypeToGCThing.end()) { // if the PythonObject is not memoized
    std::vector<JS::PersistentRooted<JS::Value> *> gcVector(
      {{RootedGCThing}});
    PyTypeToGCThing.insert({{pyType, gcVector}});
  }
  else {
    pyIt->second.push_back(RootedGCThing);
  }
}

void handleSharedPythonMonkeyMemory(JSContext *cx, JSGCStatus status, JS::GCReason reason, void *data) {
  if (status == JSGCStatus::JSGC_BEGIN) {
    PyToGCIterator pyIt = PyTypeToGCThing.begin();
    while (pyIt != PyTypeToGCThing.end()) {
      PyObject *pyObj = pyIt->first->getPyObject();
      // If the PyObject reference count is exactly 1, then the only reference to the object is the one
      // we are holding, which means the object is ready to be free'd.
<<<<<<< HEAD
      if (_PyGC_FINALIZED(pyObj) || pyObj->ob_refcnt == 1) { // PyObject_GC_IsFinalized is only available in Python 3.9+
=======
      if (PyObject_GC_IsFinalized(pyObj) || pyObj->ob_refcnt == 1) {
>>>>>>> e16b3b5c
        for (JS::PersistentRooted<JS::Value> *rval: pyIt->second) { // for each related GCThing
          bool found = false;
          for (PyToGCIterator innerPyIt = PyTypeToGCThing.begin(); innerPyIt != PyTypeToGCThing.end(); innerPyIt++) { // for each other PyType pointer
            if (innerPyIt != pyIt && std::find(innerPyIt->second.begin(), innerPyIt->second.end(), rval) != innerPyIt->second.end()) { // if the PyType is also related to the GCThing
              found = true;
              break;
            }
          }
          // if this PyObject is the last PyObject that references this GCThing, then the GCThing can also be free'd
          if (!found) {
            delete rval;
          }
        }
        pyIt = PyTypeToGCThing.erase(pyIt);
      }
      else {
        pyIt++;
      }
    }
  }
};

static PyObject *collect(PyObject *self, PyObject *args) {
  JS_GC(GLOBAL_CX);
  Py_RETURN_NONE;
}

static PyObject *asUCS4(PyObject *self, PyObject *args) {
  StrType *str = new StrType(PyTuple_GetItem(args, 0));
  if (!PyUnicode_Check(str->getPyObject())) {
    PyErr_SetString(PyExc_TypeError, "pythonmonkey.asUCS4 expects a string as its first argument");
    return NULL;
  }

  return str->asUCS4();
}

static PyObject *eval(PyObject *self, PyObject *args) {

  StrType *code = new StrType(PyTuple_GetItem(args, 0));
  if (!PyUnicode_Check(code->getPyObject())) {
    PyErr_SetString(PyExc_TypeError, "pythonmonkey.eval expects a string as its first argument");
    return NULL;
  }

  JSAutoRealm ar(GLOBAL_CX, *global);
  JS::CompileOptions options (GLOBAL_CX);
  options.setFileAndLine("noname", 1);

  // initialize JS context
  JS::SourceText<mozilla::Utf8Unit> source;
  if (!source.init(GLOBAL_CX, code->getValue(), strlen(code->getValue()), JS::SourceOwnership::Borrowed)) {
    setSpiderMonkeyException(GLOBAL_CX);
    return NULL;
  }
  delete code;

  // evaluate source code
  JS::Rooted<JS::Value> *rval = new JS::Rooted<JS::Value>(GLOBAL_CX);
  if (!JS::Evaluate(GLOBAL_CX, options, source, rval)) {
    setSpiderMonkeyException(GLOBAL_CX);
    return NULL;
  }

  // translate to the proper python type
  PyType *returnValue = pyTypeFactory(GLOBAL_CX, global, rval);
  if (PyErr_Occurred()) {
    return NULL;
  }

  // TODO: Find a better way to destroy the root when necessary (when the returned Python object is GCed).
  // delete rval; // rval may be a JS function which must be kept alive.

  if (returnValue) {
    return returnValue->getPyObject();
  }
  else {
    Py_RETURN_NONE;
  }
}

PyMethodDef PythonMonkeyMethods[] = {
  {"eval", eval, METH_VARARGS, "Javascript evaluator in Python"},
  {"collect", collect, METH_VARARGS, "Calls the spidermonkey garbage collector"},
  {"asUCS4", asUCS4, METH_VARARGS, "Expects a python string in UTF16 encoding, and returns a new equivalent string in UCS4. Undefined behaviour if the string is not in UTF16."},
  {NULL, NULL, 0, NULL}
};

struct PyModuleDef pythonmonkey =
{
  PyModuleDef_HEAD_INIT,
  "pythonmonkey",                                   /* name of module */
  "A module for python to JS interoperability", /* module documentation, may be NULL */
  -1,                                           /* size of per-interpreter state of the module, or -1 if the module keeps state in global variables. */
  PythonMonkeyMethods
};

PyObject *SpiderMonkeyError = NULL;

// Implement the `setTimeout` global function
//    https://developer.mozilla.org/en-US/docs/Web/API/setTimeout
//    https://html.spec.whatwg.org/multipage/timers-and-user-prompts.html#dom-settimeout
static bool setTimeout(JSContext *cx, unsigned argc, JS::Value *vp) {
  JS::CallArgs args = JS::CallArgsFromVp(argc, vp);

  // Ensure the first parameter is a function
  // We don't support passing a `code` string to `setTimeout` (yet)
  JS::HandleValue jobArgVal = args.get(0);
  bool jobArgIsFunction = jobArgVal.isObject() && js::IsFunctionObject(&jobArgVal.toObject());
  if (!jobArgIsFunction) {
    JS_ReportErrorNumberASCII(cx, nullptr, nullptr, JSErrNum::JSMSG_NOT_FUNCTION, "The first parameter to setTimeout()");
    return false;
  }

  // Get the function to be executed
  // FIXME (Tom Tang): memory leak, not free-ed
  JS::RootedObject *thisv = new JS::RootedObject(cx, JS::GetNonCCWObjectGlobal(&args.callee())); // HTML spec requires `thisArg` to be the global object
  JS::RootedValue *jobArg = new JS::RootedValue(cx, jobArgVal);
  // `setTimeout` allows passing additional arguments to the callback, as spec-ed
  if (args.length() > 2) { // having additional arguments
    // Wrap the job function into a bound function with the given additional arguments
    //    https://developer.mozilla.org/en-US/docs/Web/JavaScript/Reference/Global_Objects/Function/bind
    JS::RootedVector<JS::Value> bindArgs(cx);
    bindArgs.append(JS::ObjectValue(**thisv));
    for (size_t i = 1, j = 2; j < args.length(); j++) {
      bindArgs.append(args[j]);
    }
    JS::RootedObject jobArgObj = JS::RootedObject(cx, &jobArgVal.toObject());
    JS_CallFunctionName(cx, jobArgObj, "bind", JS::HandleValueArray(bindArgs), jobArg); // jobArg = jobArg.bind(thisv, ...bindArgs)
  }
  // Convert to a Python function
  PyObject *job = pyTypeFactory(cx, thisv, jobArg)->getPyObject();

  // Get the delay time
  //  JS `setTimeout` takes milliseconds, but Python takes seconds
  double delayMs = 0; // use value of 0 if the delay parameter is omitted
  if (args.hasDefined(1)) { JS::ToNumber(cx, args[1], &delayMs); } // implicitly do type coercion to a `number`
  if (delayMs < 0) { delayMs = 0; } // as spec-ed
  double delaySeconds = delayMs / 1000; // convert ms to s

  // Schedule job to the running Python event-loop
  PyEventLoop loop = PyEventLoop::getRunningLoop();
  if (!loop.initialized()) return false;
  PyEventLoop::AsyncHandle handle = loop.enqueueWithDelay(job, delaySeconds);

  // Return the `timeoutID` to use in `clearTimeout`
  args.rval().setDouble((double)PyEventLoop::AsyncHandle::getUniqueId(std::move(handle)));

  return true;
}

// Implement the `clearTimeout` global function
//    https://developer.mozilla.org/en-US/docs/Web/API/clearTimeout
//    https://html.spec.whatwg.org/multipage/timers-and-user-prompts.html#dom-cleartimeout
static bool clearTimeout(JSContext *cx, unsigned argc, JS::Value *vp) {
  using AsyncHandle = PyEventLoop::AsyncHandle;
  JS::CallArgs args = JS::CallArgsFromVp(argc, vp);
  JS::HandleValue timeoutIdArg = args.get(0);

  args.rval().setUndefined();

  // silently does nothing when an invalid timeoutID is passed in
  if (!timeoutIdArg.isInt32()) {
    return true;
  }

  // Retrieve the AsyncHandle by `timeoutID`
  int32_t timeoutID = timeoutIdArg.toInt32();
  AsyncHandle *handle = AsyncHandle::fromId((uint32_t)timeoutID);
  if (!handle) return true; // does nothing on invalid timeoutID

  // Cancel this job on Python event-loop
  handle->cancel();

  return true;
}

static JSFunctionSpec jsGlobalFunctions[] = {
  JS_FN("setTimeout", setTimeout, /* nargs */ 2, 0),
  JS_FN("clearTimeout", clearTimeout, 1, 0),
  JS_FS_END
};

PyMODINIT_FUNC PyInit_pythonmonkey(void)
{
  PyDateTime_IMPORT;

  SpiderMonkeyError = PyErr_NewException("pythonmonkey.SpiderMonkeyError", NULL, NULL);
  if (!JS_Init()) {
    PyErr_SetString(SpiderMonkeyError, "Spidermonkey could not be initialized.");
    return NULL;
  }
  Py_AtExit(cleanup);

  GLOBAL_CX = JS_NewContext(JS::DefaultHeapMaxBytes);
  if (!GLOBAL_CX) {
    PyErr_SetString(SpiderMonkeyError, "Spidermonkey could not create a JS context.");
    return NULL;
  }

  JOB_QUEUE = new JobQueue();
  if (!JOB_QUEUE->init(GLOBAL_CX)) {
    PyErr_SetString(SpiderMonkeyError, "Spidermonkey could not create the event-loop.");
    return NULL;
  }

  if (!JS::InitSelfHostedCode(GLOBAL_CX)) {
    PyErr_SetString(SpiderMonkeyError, "Spidermonkey could not initialize self-hosted code.");
    return NULL;
  }

  JS::RealmOptions options;
  static JSClass globalClass = {"global", JSCLASS_GLOBAL_FLAGS, &JS::DefaultGlobalClassOps};
  global = new JS::RootedObject(GLOBAL_CX, JS_NewGlobalObject(GLOBAL_CX, &globalClass, nullptr, JS::FireOnNewGlobalHook, options));
  if (!global) {
    PyErr_SetString(SpiderMonkeyError, "Spidermonkey could not create a global object.");
    return NULL;
  }

  autoRealm = new JSAutoRealm(GLOBAL_CX, *global);

  if (!JS_DefineFunctions(GLOBAL_CX, *global, jsGlobalFunctions)) {
    PyErr_SetString(SpiderMonkeyError, "Spidermonkey could not define global functions.");
    return NULL;
  }

  JS_SetGCCallback(GLOBAL_CX, handleSharedPythonMonkeyMemory, NULL);

  PyObject *pyModule;
  if (PyType_Ready(&NullType) < 0)
    return NULL;
  if (PyType_Ready(&BigIntType) < 0)
    return NULL;

  pyModule = PyModule_Create(&pythonmonkey);
  if (pyModule == NULL)
    return NULL;

  Py_INCREF(&NullType);
  if (PyModule_AddObject(pyModule, "null", (PyObject *)&NullType) < 0) {
    Py_DECREF(&NullType);
    Py_DECREF(pyModule);
    return NULL;
  }
  Py_INCREF(&BigIntType);
  if (PyModule_AddObject(pyModule, "bigint", (PyObject *)&BigIntType) < 0) {
    Py_DECREF(&BigIntType);
    Py_DECREF(pyModule);
    return NULL;
  }

  if (PyModule_AddObject(pyModule, "SpiderMonkeyError", SpiderMonkeyError)) {
    Py_DECREF(pyModule);
    return NULL;
  }
  return pyModule;
}<|MERGE_RESOLUTION|>--- conflicted
+++ resolved
@@ -90,11 +90,7 @@
       PyObject *pyObj = pyIt->first->getPyObject();
       // If the PyObject reference count is exactly 1, then the only reference to the object is the one
       // we are holding, which means the object is ready to be free'd.
-<<<<<<< HEAD
       if (_PyGC_FINALIZED(pyObj) || pyObj->ob_refcnt == 1) { // PyObject_GC_IsFinalized is only available in Python 3.9+
-=======
-      if (PyObject_GC_IsFinalized(pyObj) || pyObj->ob_refcnt == 1) {
->>>>>>> e16b3b5c
         for (JS::PersistentRooted<JS::Value> *rval: pyIt->second) { // for each related GCThing
           bool found = false;
           for (PyToGCIterator innerPyIt = PyTypeToGCThing.begin(); innerPyIt != PyTypeToGCThing.end(); innerPyIt++) { // for each other PyType pointer
