--- conflicted
+++ resolved
@@ -21,10 +21,7 @@
 #include "include/pyTypeFactory.hh"
 #include "include/StrType.hh"
 #include "include/PyEventLoop.hh"
-<<<<<<< HEAD
 #include "include/internalBinding.hh"
-=======
->>>>>>> ec1ab5cb
 
 #include <jsapi.h>
 #include <jsfriendapi.h>
@@ -194,90 +191,6 @@
 
 PyObject *SpiderMonkeyError = NULL;
 
-// Implement the `setTimeout` global function
-//    https://developer.mozilla.org/en-US/docs/Web/API/setTimeout
-//    https://html.spec.whatwg.org/multipage/timers-and-user-prompts.html#dom-settimeout
-static bool setTimeout(JSContext *cx, unsigned argc, JS::Value *vp) {
-  JS::CallArgs args = JS::CallArgsFromVp(argc, vp);
-
-  // Ensure the first parameter is a function
-  // We don't support passing a `code` string to `setTimeout` (yet)
-  JS::HandleValue jobArgVal = args.get(0);
-  bool jobArgIsFunction = jobArgVal.isObject() && js::IsFunctionObject(&jobArgVal.toObject());
-  if (!jobArgIsFunction) {
-    JS_ReportErrorNumberASCII(cx, nullptr, nullptr, JSErrNum::JSMSG_NOT_FUNCTION, "The first parameter to setTimeout()");
-    return false;
-  }
-
-  // Get the function to be executed
-  // FIXME (Tom Tang): memory leak, not free-ed
-  JS::RootedObject *thisv = new JS::RootedObject(cx, JS::GetNonCCWObjectGlobal(&args.callee())); // HTML spec requires `thisArg` to be the global object
-  JS::RootedValue *jobArg = new JS::RootedValue(cx, jobArgVal);
-  // `setTimeout` allows passing additional arguments to the callback, as spec-ed
-  if (args.length() > 2) { // having additional arguments
-    // Wrap the job function into a bound function with the given additional arguments
-    //    https://developer.mozilla.org/en-US/docs/Web/JavaScript/Reference/Global_Objects/Function/bind
-    JS::RootedVector<JS::Value> bindArgs(cx);
-    bindArgs.append(JS::ObjectValue(**thisv));
-    for (size_t i = 1, j = 2; j < args.length(); j++) {
-      bindArgs.append(args[j]);
-    }
-    JS::RootedObject jobArgObj = JS::RootedObject(cx, &jobArgVal.toObject());
-    JS_CallFunctionName(cx, jobArgObj, "bind", JS::HandleValueArray(bindArgs), jobArg); // jobArg = jobArg.bind(thisv, ...bindArgs)
-  }
-  // Convert to a Python function
-  PyObject *job = pyTypeFactory(cx, thisv, jobArg)->getPyObject();
-
-  // Get the delay time
-  //  JS `setTimeout` takes milliseconds, but Python takes seconds
-  double delayMs = 0; // use value of 0 if the delay parameter is omitted
-  if (args.hasDefined(1)) { JS::ToNumber(cx, args[1], &delayMs); } // implicitly do type coercion to a `number`
-  if (delayMs < 0) { delayMs = 0; } // as spec-ed
-  double delaySeconds = delayMs / 1000; // convert ms to s
-
-  // Schedule job to the running Python event-loop
-  PyEventLoop loop = PyEventLoop::getRunningLoop();
-  if (!loop.initialized()) return false;
-  PyEventLoop::AsyncHandle handle = loop.enqueueWithDelay(job, delaySeconds);
-
-  // Return the `timeoutID` to use in `clearTimeout`
-  args.rval().setDouble((double)PyEventLoop::AsyncHandle::getUniqueId(std::move(handle)));
-
-  return true;
-}
-
-// Implement the `clearTimeout` global function
-//    https://developer.mozilla.org/en-US/docs/Web/API/clearTimeout
-//    https://html.spec.whatwg.org/multipage/timers-and-user-prompts.html#dom-cleartimeout
-static bool clearTimeout(JSContext *cx, unsigned argc, JS::Value *vp) {
-  using AsyncHandle = PyEventLoop::AsyncHandle;
-  JS::CallArgs args = JS::CallArgsFromVp(argc, vp);
-  JS::HandleValue timeoutIdArg = args.get(0);
-
-  args.rval().setUndefined();
-
-  // silently does nothing when an invalid timeoutID is passed in
-  if (!timeoutIdArg.isInt32()) {
-    return true;
-  }
-
-  // Retrieve the AsyncHandle by `timeoutID`
-  int32_t timeoutID = timeoutIdArg.toInt32();
-  AsyncHandle *handle = AsyncHandle::fromId((uint32_t)timeoutID);
-  if (!handle) return true; // does nothing on invalid timeoutID
-
-  // Cancel this job on Python event-loop
-  handle->cancel();
-
-  return true;
-}
-
-static JSFunctionSpec jsGlobalFunctions[] = {
-  JS_FN("setTimeout", setTimeout, /* nargs */ 2, 0),
-  JS_FN("clearTimeout", clearTimeout, 1, 0),
-  JS_FS_END
-};
-
 PyMODINIT_FUNC PyInit_pythonmonkey(void)
 {
   PyDateTime_IMPORT;
@@ -315,11 +228,6 @@
   }
 
   autoRealm = new JSAutoRealm(GLOBAL_CX, *global);
-
-  if (!JS_DefineFunctions(GLOBAL_CX, *global, jsGlobalFunctions)) {
-    PyErr_SetString(SpiderMonkeyError, "Spidermonkey could not define global functions.");
-    return NULL;
-  }
 
   JS_SetGCCallback(GLOBAL_CX, handleSharedPythonMonkeyMemory, NULL);
 
