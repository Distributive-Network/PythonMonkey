--- conflicted
+++ resolved
@@ -15,17 +15,14 @@
 #include "include/DateType.hh"
 #include "include/FloatType.hh"
 #include "include/FuncType.hh"
-<<<<<<< HEAD
 #include "include/JSFunctionProxy.hh"
 #include "include/JSMethodProxy.hh"
-=======
 #include "include/JSArrayIterProxy.hh"
 #include "include/JSArrayProxy.hh"
 #include "include/JSObjectIterProxy.hh"
 #include "include/JSObjectKeysProxy.hh"
 #include "include/JSObjectValuesProxy.hh"
 #include "include/JSObjectItemsProxy.hh"
->>>>>>> 6f33f921
 #include "include/JSObjectProxy.hh"
 #include "include/JSStringProxy.hh"
 #include "include/PyType.hh"
@@ -106,7 +103,6 @@
   .tp_new = JSObjectProxyMethodDefinitions::JSObjectProxy_new,
 };
 
-<<<<<<< HEAD
 PyTypeObject JSStringProxyType = {
   .tp_name = "pythonmonkey.JSStringProxy",
   .tp_basicsize = sizeof(JSStringProxy),
@@ -137,7 +133,8 @@
   .tp_flags = Py_TPFLAGS_DEFAULT,
   .tp_doc = PyDoc_STR("Javascript Method proxy object"),
   .tp_new = JSMethodProxyMethodDefinitions::JSMethodProxy_new,
-=======
+};
+
 PyTypeObject JSArrayProxyType = {
   .ob_base = PyVarObject_HEAD_INIT(NULL, 0)
   .tp_name = "pythonmonkey.JSArrayProxy",
@@ -248,7 +245,6 @@
   .tp_methods = JSObjectItemsProxy_methods,
   .tp_getset = JSObjectItemsProxy_getset,
   .tp_base = &PyDictKeys_Type
->>>>>>> 6f33f921
 };
 
 static void cleanup() {
@@ -477,11 +473,8 @@
 
   JS::RealmCreationOptions creationOptions = JS::RealmCreationOptions();
   JS::RealmBehaviors behaviours = JS::RealmBehaviors();
-<<<<<<< HEAD
   creationOptions.setWeakRefsEnabled(JS::WeakRefSpecifier::EnabledWithCleanupSome); // enable FinalizationRegistry
-=======
   creationOptions.setIteratorHelpersEnabled(true);
->>>>>>> 6f33f921
   JS::RealmOptions options = JS::RealmOptions(creationOptions, behaviours);
   static JSClass globalClass = {"global", JSCLASS_GLOBAL_FLAGS, &JS::DefaultGlobalClassOps};
   global = new JS::RootedObject(GLOBAL_CX, JS_NewGlobalObject(GLOBAL_CX, &globalClass, nullptr, JS::FireOnNewGlobalHook, options));
@@ -516,13 +509,12 @@
     return NULL;
   if (PyType_Ready(&JSObjectProxyType) < 0)
     return NULL;
-<<<<<<< HEAD
   if (PyType_Ready(&JSStringProxyType) < 0)
     return NULL;
   if (PyType_Ready(&JSFunctionProxyType) < 0)
     return NULL;
   if (PyType_Ready(&JSMethodProxyType) < 0)
-=======
+    return NULL;
   if (PyType_Ready(&JSArrayProxyType) < 0)
     return NULL;
   if (PyType_Ready(&JSArrayIterProxyType) < 0)
@@ -534,7 +526,6 @@
   if (PyType_Ready(&JSObjectValuesProxyType) < 0)
     return NULL;
   if (PyType_Ready(&JSObjectItemsProxyType) < 0)
->>>>>>> 6f33f921
     return NULL;
 
   pyModule = PyModule_Create(&pythonmonkey);
@@ -547,6 +538,7 @@
     Py_DECREF(pyModule);
     return NULL;
   }
+
   Py_INCREF(&BigIntType);
   if (PyModule_AddObject(pyModule, "bigint", (PyObject *)&BigIntType) < 0) {
     Py_DECREF(&BigIntType);
@@ -561,48 +553,48 @@
     return NULL;
   }
 
-<<<<<<< HEAD
   Py_INCREF(&JSStringProxyType);
   if (PyModule_AddObject(pyModule, "JSStringProxy", (PyObject *)&JSStringProxyType) < 0) {
     Py_DECREF(&JSStringProxyType);
-=======
+    Py_DECREF(pyModule);
+    return NULL;
+  }
+
   Py_INCREF(&JSArrayProxyType);
   if (PyModule_AddObject(pyModule, "JSArrayProxy", (PyObject *)&JSArrayProxyType) < 0) {
     Py_DECREF(&JSArrayProxyType);
->>>>>>> 6f33f921
-    Py_DECREF(pyModule);
-    return NULL;
-  }
-
-<<<<<<< HEAD
+    Py_DECREF(pyModule);
+    return NULL;
+  }
+
   Py_INCREF(&JSFunctionProxyType);
   if (PyModule_AddObject(pyModule, "JSFunctionProxy", (PyObject *)&JSFunctionProxyType) < 0) {
     Py_DECREF(&JSFunctionProxyType);
-=======
+    Py_DECREF(pyModule);
+    return NULL;
+  }
+  
   Py_INCREF(&JSArrayIterProxyType);
   if (PyModule_AddObject(pyModule, "JSArrayIterProxy", (PyObject *)&JSArrayIterProxyType) < 0) {
     Py_DECREF(&JSArrayIterProxyType);
->>>>>>> 6f33f921
-    Py_DECREF(pyModule);
-    return NULL;
-  }
-
-<<<<<<< HEAD
+    Py_DECREF(pyModule);
+    return NULL;
+  }
+
   Py_INCREF(&JSMethodProxyType);
   if (PyModule_AddObject(pyModule, "JSMethodProxy", (PyObject *)&JSMethodProxyType) < 0) {
     Py_DECREF(&JSMethodProxyType);
-=======
+    Py_DECREF(pyModule);
+    return NULL;
+  }
+
   Py_INCREF(&JSObjectIterProxyType);
   if (PyModule_AddObject(pyModule, "JSObjectIterProxy", (PyObject *)&JSObjectIterProxyType) < 0) {
     Py_DECREF(&JSObjectIterProxyType);
->>>>>>> 6f33f921
-    Py_DECREF(pyModule);
-    return NULL;
-  }
-
-<<<<<<< HEAD
-  if (PyModule_AddObject(pyModule, "SpiderMonkeyError", SpiderMonkeyError) < 0) {
-=======
+    Py_DECREF(pyModule);
+    return NULL;
+  }
+
   Py_INCREF(&JSObjectKeysProxyType);
   if (PyModule_AddObject(pyModule, "JSObjectKeysProxy", (PyObject *)&JSObjectKeysProxyType) < 0) {
     Py_DECREF(&JSObjectKeysProxyType);
@@ -624,8 +616,7 @@
     return NULL;
   }
 
-  if (PyModule_AddObject(pyModule, "SpiderMonkeyError", SpiderMonkeyError)) {
->>>>>>> 6f33f921
+  if (PyModule_AddObject(pyModule, "SpiderMonkeyError", SpiderMonkeyError) < 0) {
     Py_DECREF(pyModule);
     return NULL;
   }
