--- conflicted
+++ resolved
@@ -215,14 +215,14 @@
   Py_XDECREF(ret);
 }
 
-<<<<<<< HEAD
 /* static */
 bool PyEventLoop::AsyncHandle::cancelAll() {
   for (AsyncHandle &handle: _timeoutIdMap) {
     handle.cancel();
   }
   return true;
-=======
+}
+
 bool PyEventLoop::AsyncHandle::cancelled() {
   // https://docs.python.org/3/library/asyncio-eventloop.html#asyncio.Handle.cancelled
   PyObject *ret = PyObject_CallMethod(_handle, "cancelled", NULL); // returns Python bool
@@ -237,7 +237,6 @@
   bool notScheduled = scheduled && scheduled == Py_False; // not scheduled means the job function has already been executed or canceled
   Py_XDECREF(scheduled);
   return notScheduled;
->>>>>>> c8b0f61d
 }
 
 void PyEventLoop::Future::setResult(PyObject *result) {
