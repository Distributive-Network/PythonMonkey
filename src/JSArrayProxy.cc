--- conflicted
+++ resolved
@@ -54,11 +54,7 @@
     if (methodName == NULL || !PyUnicode_Check(key)) {   // reached end of list
       JS::RootedValue value(GLOBAL_CX);
       JS_GetPropertyById(GLOBAL_CX, *(self->jsArray), id, &value);
-<<<<<<< HEAD
-      if (value.isUndefined()) {
-=======
       if (value.isUndefined() && PyUnicode_Check(key)) {
->>>>>>> ae2b7a08
         if (strcmp("__class__", PyUnicode_AsUTF8(key)) == 0) {
           return PyObject_GenericGetAttr((PyObject *)self, key);
         }
