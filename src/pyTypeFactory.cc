/**
 * @file pyTypeFactory.cc
 * @author Caleb Aikens (caleb@distributive.network)
 * @brief Function for wrapping arbitrary PyObjects into the appropriate PyType class, and coercing JS types to python types
 * @version 0.1
 * @date 2023-03-29
 *
 * @copyright Copyright (c) 2023
 *
 */

#include "include/pyTypeFactory.hh"

#include "include/BoolType.hh"
#include "include/BufferType.hh"
#include "include/DateType.hh"
#include "include/DictType.hh"
#include "include/ExceptionType.hh"
#include "include/FloatType.hh"
#include "include/FuncType.hh"
#include "include/IntType.hh"
#include "include/jsTypeFactory.hh"
#include "include/ListType.hh"
#include "include/NoneType.hh"
#include "include/NullType.hh"
#include "include/PromiseType.hh"
#include "include/PyType.hh"
#include "include/setSpiderMonkeyException.hh"
#include "include/StrType.hh"
#include "include/TupleType.hh"
#include "include/modules/pythonmonkey/pythonmonkey.hh"

#include <jsapi.h>
#include <js/Object.h>
#include <js/ValueArray.h>

#include <Python.h>

// TODO (Caleb Aikens) get below properties
static PyMethodDef callJSFuncDef = {"JSFunctionCallable", callJSFunc, METH_VARARGS, NULL};

PyType *pyTypeFactory(PyObject *object) {
  PyType *pyType;

  if (PyLong_Check(object)) {
    pyType = new IntType(object);
  }
  else if (PyUnicode_Check(object)) {
    pyType = new StrType(object);
  }
  else if (PyFunction_Check(object)) {
    pyType = new FuncType(object);
  }
  else if (PyDict_Check(object)) {
    pyType = new DictType(object);
  }
  else if (PyList_Check(object)) {
    pyType = new ListType(object);
  }
  else if (PyTuple_Check(object)) {
    pyType = new TupleType(object);
  }
  else {
    return nullptr;
  }

  return pyType;
}

PyType *pyTypeFactory(JSContext *cx, JS::Rooted<JSObject *> *thisObj, JS::Rooted<JS::Value> *rval) {
  if (rval->isUndefined()) {
    return new NoneType();
  }
  else if (rval->isNull()) {
    return new NullType();
  }
  else if (rval->isBoolean()) {
    return new BoolType(rval->toBoolean());
  }
  else if (rval->isNumber()) {
    return new FloatType(rval->toNumber());
  }
  else if (rval->isString()) {
    StrType *s = new StrType(cx, rval->toString());
    memoizePyTypeAndGCThing(s, *rval); // TODO (Caleb Aikens) consider putting this in the StrType constructor
    return s;
  }
  else if (rval->isSymbol()) {
    printf("symbol type is not handled by PythonMonkey yet");
  }
  else if (rval->isBigInt()) {
    return new IntType(cx, rval->toBigInt());
  }
  else if (rval->isObject()) {
    JS::Rooted<JSObject *> obj(cx);
    JS_ValueToObject(cx, *rval, &obj);
    if (JS::GetClass(obj)->isProxyObject()) {
      // @TODO (Caleb Aikens) need to determine if this is one of OUR ProxyObjects somehow
      // consider putting a special value in one of the private slots when creating a PyProxyHandler
    }
    js::ESClass cls;
    JS::GetBuiltinClass(cx, obj, &cls);
    switch (cls) {
    case js::ESClass::Boolean: {
        // TODO (Caleb Aikens): refactor out all `js::Unbox` calls
        // TODO (Caleb Aikens): refactor using recursive call to `pyTypeFactory`
        JS::RootedValue unboxed(cx);
        js::Unbox(cx, obj, &unboxed);
        return new BoolType(unboxed.toBoolean());
      }
    case js::ESClass::Date: {
        return new DateType(cx, obj);
      }
    case js::ESClass::Promise: {
        return new PromiseType(cx, obj);
      }
    case js::ESClass::Error: {
        return new ExceptionType(cx, obj);
      }
    case js::ESClass::Function: {
        // FIXME (Tom Tang): `jsCxThisFuncTuple` and the tuple items are not going to be GCed
        PyObject *jsCxThisFuncTuple = PyTuple_Pack(3, PyLong_FromVoidPtr(cx), PyLong_FromVoidPtr(thisObj), PyLong_FromVoidPtr(rval));
        PyObject *pyFunc = PyCFunction_New(&callJSFuncDef, jsCxThisFuncTuple);
        FuncType *f = new FuncType(pyFunc);
        memoizePyTypeAndGCThing(f, *rval); // TODO (Caleb Aikens) consider putting this in the FuncType constructor
        return f;
      }
    case js::ESClass::Number: {
        JS::RootedValue unboxed(cx);
        js::Unbox(cx, obj, &unboxed);
        return new FloatType(unboxed.toNumber());
      }
    case js::ESClass::BigInt: {
        JS::RootedValue unboxed(cx);
        js::Unbox(cx, obj, &unboxed);
        return new IntType(cx, unboxed.toBigInt());
      }
    case js::ESClass::String: {
        JS::RootedValue unboxed(cx);
        js::Unbox(cx, obj, &unboxed);
        StrType *s = new StrType(cx, unboxed.toString());
        memoizePyTypeAndGCThing(s, *rval);   // TODO (Caleb Aikens) consider putting this in the StrType constructor
        return s;
      }
    default: {
        if (BufferType::isSupportedJsTypes(obj)) { // TypedArray or ArrayBuffer
<<<<<<< HEAD
          // TODO (Tom Tang): ArrayBuffers have cls == js::ESClass::String
          return new BufferType(cx, obj);
=======
          // TODO (Tom Tang): ArrayBuffers have cls == js::ESClass::ArrayBuffer
          returnValue = new BufferType(cx, obj);
          // if (returnValue->getPyObject() != nullptr) memoizePyTypeAndGCThing(returnValue, *rval);
        } else {
          printf("objects of this type (%d) are not handled by PythonMonkey yet\n", cls);
>>>>>>> 8343d2f4
        }
      }
    }
    return new DictType(cx, *rval);
  }
  else if (rval->isMagic()) {
    printf("magic type is not handled by PythonMonkey yet\n");
  }

  std::string errorString("pythonmonkey cannot yet convert Javascript value of: ");
  JS::RootedString str(cx, JS::ToString(cx, *rval));
  errorString += JS_EncodeStringToUTF8(cx, str).get();
  PyErr_SetString(PyExc_TypeError, errorString.c_str());
  return NULL;
}

static PyObject *callJSFunc(PyObject *jsCxThisFuncTuple, PyObject *args) {
  // TODO (Caleb Aikens) convert PyObject *args to JS::Rooted<JS::ValueArray> JSargs
  JSContext *cx = (JSContext *)PyLong_AsVoidPtr(PyTuple_GetItem(jsCxThisFuncTuple, 0));
  JS::RootedObject *thisObj = (JS::RootedObject *)PyLong_AsVoidPtr(PyTuple_GetItem(jsCxThisFuncTuple, 1));
  JS::RootedValue *jsFunc = (JS::RootedValue *)PyLong_AsVoidPtr(PyTuple_GetItem(jsCxThisFuncTuple, 2));

  JS::RootedVector<JS::Value> jsArgsVector(cx);
  for (size_t i = 0; i < PyTuple_Size(args); i++) {
    JS::Value jsValue = jsTypeFactory(cx, PyTuple_GetItem(args, i));
    if (PyErr_Occurred()) { // Check if an exception has already been set in the flow of control
      return NULL; // Fail-fast
    }
    jsArgsVector.append(jsValue);
  }

  JS::HandleValueArray jsArgs(jsArgsVector);
  JS::Rooted<JS::Value> *jsReturnVal = new JS::Rooted<JS::Value>(cx);
  if (!JS_CallFunctionValue(cx, *thisObj, *jsFunc, jsArgs, jsReturnVal)) {
    setSpiderMonkeyException(cx);
    return NULL;
  }

  return pyTypeFactory(cx, thisObj, jsReturnVal)->getPyObject();
}<|MERGE_RESOLUTION|>--- conflicted
+++ resolved
@@ -144,16 +144,8 @@
       }
     default: {
         if (BufferType::isSupportedJsTypes(obj)) { // TypedArray or ArrayBuffer
-<<<<<<< HEAD
-          // TODO (Tom Tang): ArrayBuffers have cls == js::ESClass::String
+          // TODO (Tom Tang): ArrayBuffers have cls == js::ESClass::ArrayBuffer
           return new BufferType(cx, obj);
-=======
-          // TODO (Tom Tang): ArrayBuffers have cls == js::ESClass::ArrayBuffer
-          returnValue = new BufferType(cx, obj);
-          // if (returnValue->getPyObject() != nullptr) memoizePyTypeAndGCThing(returnValue, *rval);
-        } else {
-          printf("objects of this type (%d) are not handled by PythonMonkey yet\n", cls);
->>>>>>> 8343d2f4
         }
       }
     }
