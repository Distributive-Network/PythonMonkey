--- conflicted
+++ resolved
@@ -53,14 +53,8 @@
   else if (rval.isNumber()) {
     return new FloatType(rval.toNumber());
   }
-<<<<<<< HEAD
   else if (rval.isString()) {
-    StrType *s = new StrType(cx, rval.toString());
-    return s;
-=======
-  else if (rval->isString()) {
-    return new StrType(cx, rval->toString());
->>>>>>> 0af763cd
+    return new StrType(cx, rval.toString());
   }
   else if (rval.isSymbol()) {
     printf("symbol type is not handled by PythonMonkey yet");
@@ -95,7 +89,7 @@
     case js::ESClass::BigInt:
     case js::ESClass::String:
       js::Unbox(cx, obj, &unboxed);
-      return pyTypeFactory(cx, thisObj, &unboxed);
+      return pyTypeFactory(cx, thisObj, unboxed);
     case js::ESClass::Date:
       return new DateType(cx, obj);
     case js::ESClass::Promise:
