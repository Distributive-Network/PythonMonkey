--- conflicted
+++ resolved
@@ -27,10 +27,6 @@
 #include "include/PyListProxyHandler.hh"
 #include "include/PyObjectProxyHandler.hh"
 #include "include/PyIterableProxyHandler.hh"
-<<<<<<< HEAD
-#include "include/PyType.hh"
-=======
->>>>>>> f1d47c0a
 #include "include/setSpiderMonkeyException.hh"
 #include "include/StrType.hh"
 #include "include/modules/pythonmonkey/pythonmonkey.hh"
@@ -67,19 +63,6 @@
     JS_ValueToObject(cx, rval, &obj);
 
     if (JS::GetClass(obj)->isProxyObject()) {
-<<<<<<< HEAD
-      if (js::GetProxyHandler(obj)->family() == &PyDictProxyHandler::family) { // this is one of our proxies for python dicts
-        return new DictType(JS::GetMaybePtrFromReservedSlot<PyObject>(obj, PyObjectSlot));
-      }
-      else if (js::GetProxyHandler(obj)->family() == &PyListProxyHandler::family) { // this is one of our proxies for python lists
-        return new ListType(JS::GetMaybePtrFromReservedSlot<PyObject>(obj, PyObjectSlot));
-      }
-      else if (js::GetProxyHandler(obj)->family() == &PyIterableProxyHandler::family) { // this is one of our proxies for python iterables
-        return new PyType(JS::GetMaybePtrFromReservedSlot<PyObject>(obj, PyObjectSlot));
-      }
-      else if (js::GetProxyHandler(obj)->family() == &PyObjectProxyHandler::family) { // this is one of our proxies for python objects
-        return new PyType(JS::GetMaybePtrFromReservedSlot<PyObject>(obj, PyObjectSlot));
-=======
       if (js::GetProxyHandler(obj)->family() == &PyDictProxyHandler::family ||                // this is one of our proxies for python dicts
           js::GetProxyHandler(obj)->family() == &PyListProxyHandler::family ||                // this is one of our proxies for python lists
           js::GetProxyHandler(obj)->family() == &PyIterableProxyHandler::family ||            // this is one of our proxies for python iterables
@@ -88,7 +71,6 @@
         PyObject *pyObject = JS::GetMaybePtrFromReservedSlot<PyObject>(obj, PyObjectSlot);
         Py_INCREF(pyObject);
         return pyObject;
->>>>>>> f1d47c0a
       }
     }
 
