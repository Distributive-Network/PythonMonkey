--- conflicted
+++ resolved
@@ -153,15 +153,10 @@
 
   JS::HandleValueArray JSargs(JSargsVector);
   JS::Rooted<JS::Value> *JSreturnVal = new JS::Rooted<JS::Value>(JScontext);
-<<<<<<< HEAD
   if (!JS_CallFunctionValue(JScontext, *globalObject, *JSFuncValue, JSargs, JSreturnVal)) {
     setSpiderMonkeyException(JScontext);
     return NULL;
   }
   
-=======
-  JS_CallFunctionValue(JScontext, *globalObject, *JSFuncValue, JSargs, JSreturnVal);
-
->>>>>>> 0c60bb42
   return pyTypeFactory(JScontext, globalObject, JSreturnVal)->getPyObject();
 }