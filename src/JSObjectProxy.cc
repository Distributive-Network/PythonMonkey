/**
 * @file JSObjectProxy.cc
 * @author Caleb Aikens (caleb@distributive.network) & Tom Tang (xmader@distributive.network)
 * @brief JSObjectProxy is a custom C-implemented python type that derives from dict. It acts as a proxy for JSObjects from Spidermonkey, and behaves like a dict would.
 * @version 0.1
 * @date 2023-06-26
 *
 * Copyright (c) 2023 Distributive Corp.
 *
 */

#include "include/JSObjectProxy.hh"

#include "include/modules/pythonmonkey/pythonmonkey.hh"
#include "include/jsTypeFactory.hh"
#include "include/pyTypeFactory.hh"
#include "include/PyProxyHandler.hh"

#include <jsapi.h>
#include <jsfriendapi.h>

#include <Python.h>

JSContext *GLOBAL_CX; /**< pointer to PythonMonkey's JSContext */

bool keyToId(PyObject *key, JS::MutableHandleId idp) {
  if (PyUnicode_Check(key)) { // key is str type
    JS::RootedString idString(GLOBAL_CX);
    const char *keyStr = PyUnicode_AsUTF8(key);
    JS::ConstUTF8CharsZ utf8Chars(keyStr, strlen(keyStr));
    idString.set(JS_NewStringCopyUTF8Z(GLOBAL_CX, utf8Chars));
    return JS_StringToId(GLOBAL_CX, idString, idp);
  } else if (PyLong_Check(key)) { // key is int type
    uint32_t keyAsInt = PyLong_AsUnsignedLong(key); // raise OverflowError if the value of pylong is out of range for a unsigned long
    return JS_IndexToId(GLOBAL_CX, keyAsInt, idp);
  } else {
    return false; // fail
  }
}

void JSObjectProxyMethodDefinitions::JSObjectProxy_dealloc(JSObjectProxy *self)
{
  // TODO (Caleb Aikens): intentional override of PyDict_Type's tp_dealloc. Probably results in leaking dict memory
  self->jsObject.set(nullptr);
  return;
}

PyObject *JSObjectProxyMethodDefinitions::JSObjectProxy_new(PyTypeObject *subtype, PyObject *args, PyObject *kwds)
{
  PyObject *self = PyDict_Type.tp_new(subtype, args, kwds);
  ((JSObjectProxy *)self)->jsObject = JS::RootedObject(GLOBAL_CX, nullptr);
  return self;
}

int JSObjectProxyMethodDefinitions::JSObjectProxy_init(JSObjectProxy *self, PyObject *args, PyObject *kwds)
{
  // make fresh JSObject for proxy
  self->jsObject.set(JS_NewPlainObject(GLOBAL_CX));
  return 0;
}

Py_ssize_t JSObjectProxyMethodDefinitions::JSObjectProxy_length(JSObjectProxy *self)
{
  JS::RootedIdVector props(GLOBAL_CX);
  if (!js::GetPropertyKeys(GLOBAL_CX, self->jsObject, JSITER_OWNONLY | JSITER_HIDDEN, &props))
  {
    // @TODO (Caleb Aikens) raise exception here
    return -1;
  }

  return props.length();
}

PyObject *JSObjectProxyMethodDefinitions::JSObjectProxy_get(JSObjectProxy *self, PyObject *key)
{
  JS::RootedId id(GLOBAL_CX);
  if (!keyToId(key, &id)) {
    // TODO (Caleb Aikens): raise exception here
    return NULL; // key is not a str or int
  }

  JS::RootedValue *value = new JS::RootedValue(GLOBAL_CX);
  JS_GetPropertyById(GLOBAL_CX, self->jsObject, id, value);
  JS::RootedObject *global = new JS::RootedObject(GLOBAL_CX, JS::GetNonCCWObjectGlobal(self->jsObject));
  return pyTypeFactory(GLOBAL_CX, global, value)->getPyObject();
  // TODO value and global appear to be leaking, but deleting them causes crashes
}

int JSObjectProxyMethodDefinitions::JSObjectProxy_contains(JSObjectProxy *self, PyObject *key)
{
  JS::RootedId id(GLOBAL_CX);
  if (!keyToId(key, &id)) {
    // TODO (Caleb Aikens): raise exception here
    return -1; // key is not a str or int
  }

  JS::RootedValue *value = new JS::RootedValue(GLOBAL_CX);
  JS_GetPropertyById(GLOBAL_CX, self->jsObject, id, value);
  return value->isUndefined() ? 0 : 1;
}

int JSObjectProxyMethodDefinitions::JSObjectProxy_assign(JSObjectProxy *self, PyObject *key, PyObject *value)
{
  JS::RootedId id(GLOBAL_CX);
  if (!keyToId(key, &id)) { // invalid key
    // TODO (Caleb Aikens): raise exception here
    return -1;
  }

  if (value) { // we are setting a value
    JS::RootedValue jValue(GLOBAL_CX, jsTypeFactory(GLOBAL_CX, value));
    JS_SetPropertyById(GLOBAL_CX, self->jsObject, id, jValue);
  } else { // we are deleting a value
    JS::ObjectOpResult ignoredResult;
    JS_DeletePropertyById(GLOBAL_CX, self->jsObject, id, ignoredResult);
  }

  return 0;
}

PyObject *JSObjectProxyMethodDefinitions::JSObjectProxy_richcompare(JSObjectProxy *self, PyObject *other, int op)
{
  if (op != Py_EQ && op != Py_NE) {
    Py_RETURN_NOTIMPLEMENTED;
  }

  std::unordered_map<PyObject *, PyObject *> visited;

  bool isEqual = JSObjectProxy_richcompare_helper(self, other, visited);
  switch (op)
  {
  case Py_EQ:
    return PyBool_FromLong(isEqual);
  case Py_NE:
    return PyBool_FromLong(!isEqual);
  default:
    return NULL;
  }
}

bool JSObjectProxyMethodDefinitions::JSObjectProxy_richcompare_helper(JSObjectProxy *self, PyObject *other, std::unordered_map<PyObject *, PyObject *> &visited)
{
  if (!(Py_TYPE(other)->tp_iter) && !PySequence_Check(other) & !PyMapping_Check(other)) { // if other is not a container
    return false;
  }

  if ((visited.find((PyObject *)self) != visited.end() && visited[(PyObject *)self] == other) ||
      (visited.find((PyObject *)other) != visited.end() && visited[other] == (PyObject *)self)
  ) // if we've already compared these before, skip
  {
    return true;
  }

  visited.insert({{(PyObject *)self, other}});

  if (Py_TYPE((PyObject *)self) == Py_TYPE(other)) {
    JS::RootedValue selfVal(GLOBAL_CX, JS::ObjectValue(*self->jsObject));
    JS::RootedValue otherVal(GLOBAL_CX, JS::ObjectValue(*(*(JSObjectProxy *)other).jsObject));
    if (selfVal.asRawBits() == otherVal.asRawBits()) {
      return true;
    }
    bool *isEqual;
  }

  JS::RootedIdVector props(GLOBAL_CX);
  if (!js::GetPropertyKeys(GLOBAL_CX, self->jsObject, JSITER_OWNONLY | JSITER_HIDDEN, &props))
  {
    // @TODO (Caleb Aikens) raise exception here
    return NULL;
  }

  // iterate recursively through members of self and check for equality
  size_t length = props.length();
  for (size_t i = 0; i < length; i++)
  {
    JS::HandleId id = props[i];
    JS::RootedValue *key = new JS::RootedValue(GLOBAL_CX);
    key->setString(id.toString());

    JS::RootedObject *global = new JS::RootedObject(GLOBAL_CX, JS::GetNonCCWObjectGlobal(self->jsObject));
    PyObject *pyKey = pyTypeFactory(GLOBAL_CX, global, key)->getPyObject();
    PyObject *pyVal1 = PyObject_GetItem((PyObject *)self, pyKey);
    PyObject *pyVal2 = PyObject_GetItem((PyObject *)other, pyKey);
    if (!pyVal2) { // if other.key is NULL then not equal
      return false;
    }
    if (pyVal1 && Py_TYPE(pyVal1) == &JSObjectProxyType) { // if either subvalue is a JSObjectProxy, we need to pass around our visited map
      if (!JSObjectProxy_richcompare_helper((JSObjectProxy *)pyVal1, pyVal2, visited))
      {
        return false;
      }
    }
    else if (pyVal2 && Py_TYPE(pyVal2) == &JSObjectProxyType) {
      if (!JSObjectProxy_richcompare_helper((JSObjectProxy *)pyVal2, pyVal1, visited))
      {
        return false;
      }
    }
    else if (PyObject_RichCompare(pyVal1, pyVal2, Py_EQ) == Py_False) {
      return false;
    }
  }

  return true;
}

PyObject *JSObjectProxyMethodDefinitions::JSObjectProxy_iter(JSObjectProxy *self) {
  JSContext *cx = GLOBAL_CX;
  JS::RootedObject *global = new JS::RootedObject(cx, JS::GetNonCCWObjectGlobal(self->jsObject));

  // Get **enumerable** own properties
  JS::RootedIdVector props(cx);
  if (!js::GetPropertyKeys(cx, self->jsObject, JSITER_OWNONLY, &props)) {
    return NULL;
  }

  // Populate a Python tuple with (propertyKey, value) pairs from the JS object
  // Similar to `Object.entries()`
  size_t length = props.length();
  PyObject *seq = PyTuple_New(length);
  for (size_t i = 0; i < length; i++) {
    JS::HandleId id = props[i];
    PyObject *key = idToKey(cx, id);

    JS::RootedValue *jsVal = new JS::RootedValue(cx);
    JS_GetPropertyById(cx, self->jsObject, id, jsVal);
    PyObject *value = pyTypeFactory(cx, global, jsVal)->getPyObject();

    PyTuple_SetItem(seq, i, PyTuple_Pack(2, key, value));
  }

  // Convert to a Python iterator
  return PyObject_GetIter(seq);
}

PyObject *JSObjectProxyMethodDefinitions::JSObjectProxy_repr(JSObjectProxy *self) {
  // Detect cyclic objects
  PyObject *objPtr = PyLong_FromVoidPtr(self->jsObject.get());
  // For `Py_ReprEnter`, we must get a same PyObject when visiting the same JSObject.
  // We cannot simply use the object returned by `PyLong_FromVoidPtr` because it won't reuse the PyLongObjects for ints not between -5 and 256.
  // Instead, we store this PyLongObject in a global dict, using itself as the hashable key, effectively interning the PyLongObject.
  PyObject *tsDict = PyThreadState_GetDict();
  PyObject *cyclicKey = PyDict_SetDefault(tsDict, /*key*/ objPtr, /*value*/ objPtr); // cyclicKey = (tsDict[objPtr] ??= objPtr)
  int status = Py_ReprEnter(cyclicKey);
  if (status != 0) { // the object has already been processed
    return status > 0 ? PyUnicode_FromString("[Circular]") : NULL;
  }

  // Convert JSObjectProxy to a dict
  PyObject *dict = PyDict_New();
  // Update from the iterator emitting key-value pairs
  //    see https://docs.python.org/3/c-api/dict.html#c.PyDict_MergeFromSeq2
  PyDict_MergeFromSeq2(dict, JSObjectProxy_iter(self), /*override*/ false);
  // Get the string representation of this dict
  PyObject *str = PyObject_Repr(dict);

  Py_ReprLeave(cyclicKey);
  PyDict_DelItem(tsDict, cyclicKey);
  return str;
<<<<<<< HEAD
}

PyObject *JSObjectProxyMethodDefinitions::JSObjectProxy_or(JSObjectProxy *self, PyObject *other) {
  #if PY_VERSION_HEX < 0x03090000
  // | is not supported on dicts in python3.8 or less, so only allow if both
  // operands are JSObjectProxy
  if (!PyObject_TypeCheck(self, &JSObjectProxyType) || !PyObject_TypeCheck(other, &JSObjectProxyType)) {
    Py_RETURN_NOTIMPLEMENTED;
  }
  #endif
  if (!PyDict_Check(self) || !PyDict_Check(other)) {
    Py_RETURN_NOTIMPLEMENTED;
  }

  if (!PyObject_TypeCheck(self, &JSObjectProxyType) && PyObject_TypeCheck(other, &JSObjectProxyType)) {
    return PyDict_Type.tp_as_number->nb_or((PyObject *)&(self->dict), other);
  } else {
    JS::Rooted<JS::ValueArray<3>> args(GLOBAL_CX);
    args[0].setObjectOrNull(JS_NewPlainObject(GLOBAL_CX));
    args[1].setObjectOrNull(self->jsObject);  // this is null is left operand is real dict
    JS::RootedValue jValueOther(GLOBAL_CX, jsTypeFactory(GLOBAL_CX, other));
    args[2].setObject(jValueOther.toObject());

    JS::RootedObject *global = new JS::RootedObject(GLOBAL_CX, JS::GetNonCCWObjectGlobal(self->jsObject));

    // call Object.assign
    JS::RootedValue Object(GLOBAL_CX);
    JS_GetProperty(GLOBAL_CX, *global, "Object", &Object);

    JS::RootedObject rootedObject(GLOBAL_CX, Object.toObjectOrNull());
    JS::RootedValue ret(GLOBAL_CX);

    if (!JS_CallFunctionName(GLOBAL_CX, rootedObject, "assign", args, &ret)) return NULL;
    return pyTypeFactory(GLOBAL_CX, global, &ret)->getPyObject();
  }
}

PyObject *JSObjectProxyMethodDefinitions::JSObjectProxy_ior(JSObjectProxy *self, PyObject *other) {
  if (!PyDict_Check(self) || !PyDict_Check(other)) {
    Py_RETURN_NOTIMPLEMENTED;
  }

  JS::Rooted<JS::ValueArray<2>> args(GLOBAL_CX);
  args[0].setObjectOrNull(self->jsObject);
  JS::RootedValue jValueOther(GLOBAL_CX, jsTypeFactory(GLOBAL_CX, other));
  args[1].setObject(jValueOther.toObject());

  JS::RootedObject *global = new JS::RootedObject(GLOBAL_CX, JS::GetNonCCWObjectGlobal(self->jsObject));

  // call Object.assign
  JS::RootedValue Object(GLOBAL_CX);
  JS_GetProperty(GLOBAL_CX, *global, "Object", &Object);

  JS::RootedObject rootedObject(GLOBAL_CX, Object.toObjectOrNull());
  JS::RootedValue ret(GLOBAL_CX);
  if (!JS_CallFunctionName(GLOBAL_CX, rootedObject, "assign", args, &ret)) return NULL;
  Py_INCREF(self);
  return (PyObject *)self;
=======
>>>>>>> 3d46e55e
}<|MERGE_RESOLUTION|>--- conflicted
+++ resolved
@@ -257,7 +257,6 @@
   Py_ReprLeave(cyclicKey);
   PyDict_DelItem(tsDict, cyclicKey);
   return str;
-<<<<<<< HEAD
 }
 
 PyObject *JSObjectProxyMethodDefinitions::JSObjectProxy_or(JSObjectProxy *self, PyObject *other) {
@@ -316,6 +315,4 @@
   if (!JS_CallFunctionName(GLOBAL_CX, rootedObject, "assign", args, &ret)) return NULL;
   Py_INCREF(self);
   return (PyObject *)self;
-=======
->>>>>>> 3d46e55e
 }