#include "include/modules/pythonmonkey/pythonmonkey.hh"

#include "include/IntType.hh"

#include "include/PyType.hh"
#include "include/TypeEnum.hh"

#include <jsapi.h>
#include <js/BigInt.h>

#include <Python.h>

#include <iostream>
<<<<<<< HEAD
=======
#include <bit>
>>>>>>> c035221a
#include <vector>

#define SIGN_BIT_MASK 0b1000 // https://hg.mozilla.org/releases/mozilla-esr102/file/tip/js/src/vm/BigIntType.h#l40
#define CELL_HEADER_LENGTH 8 // https://hg.mozilla.org/releases/mozilla-esr102/file/tip/js/src/gc/Cell.h#l602

#define JS_DIGIT_BIT JS_BITS_PER_WORD
#define PY_DIGIT_BIT PYLONG_BITS_IN_DIGIT

#define js_digit_t uintptr_t // https://hg.mozilla.org/releases/mozilla-esr102/file/tip/js/src/vm/BigIntType.h#l36
#define JS_DIGIT_BYTE (sizeof(js_digit_t)/sizeof(uint8_t))

#define JS_INLINE_DIGIT_MAX_LEN 1 // https://hg.mozilla.org/releases/mozilla-esr102/file/tip/js/src/vm/BigIntType.h#l43

static const char HEX_CHAR_LOOKUP_TABLE[] = "0123456789ABCDEF";

/**
 * @brief Set the sign bit of a Python int
 * PyLongObject is no longer an extension of PyVarObject struct in Python 3.12+, so we have to handle them differently.
 * @see Compare https://github.com/python/cpython/blob/v3.12.0b1/Include/cpython/longintrepr.h#L82-L90 and https://github.com/python/cpython/blob/v3.11.3/Include/cpython/longintrepr.h#L82-L85
 * @param op - the Python int object
 * @param sign - -1 (negative), 0 (zero), or 1 (positive)
 */
static inline void PythonLong_SetSign(PyLongObject *op, int sign) {
#ifdef _PyLong_SIGN_MASK // Python 3.12+
  // see https://github.com/python/cpython/blob/v3.12.0b1/Include/internal/pycore_long.h#L214-L239
  op->long_value.lv_tag &= ~_PyLong_SIGN_MASK; // clear sign bits
  op->long_value.lv_tag |= (1-sign) & _PyLong_SIGN_MASK; // set the new sign bits value
#else // Python version is less than 3.12
  // see https://github.com/python/cpython/blob/v3.9.16/Objects/longobject.c#L956
<<<<<<< HEAD
  Py_ssize_t pyDigitCount = Py_SIZE(op);
=======
  ssize_t pyDigitCount = Py_SIZE(op);
  #if PY_VERSION_HEX >= 0x03090000
  Py_SET_SIZE(op, sign * std::abs(pyDigitCount));
  #else
>>>>>>> c035221a
  ((PyVarObject *)op)->ob_size = sign * std::abs(pyDigitCount); // Py_SET_SIZE is not available in Python < 3.9
  #endif
#endif
}

/**
 * @brief Test if the Python int is negative
 */
static inline bool PythonLong_IsNegative(const PyLongObject *op) {
#ifdef _PyLong_SIGN_MASK // Python 3.12+
  // see https://github.com/python/cpython/blob/v3.12.0b1/Include/internal/pycore_long.h#L163-L167
  #define _PyLong_SIGN_NEGATIVE 2; // Sign bits value = (1-sign), ie. negative=2, positive=0, zero=1.
                                   // https://github.com/python/cpython/blob/v3.12.0b1/Include/internal/pycore_long.h#L111-L118
  return (op->long_value.lv_tag & _PyLong_SIGN_MASK) == _PyLong_SIGN_NEGATIVE;
#else // Python version is less than 3.12
  // see https://github.com/python/cpython/blob/v3.9.16/Objects/longobject.c#L977
  Py_ssize_t pyDigitCount = Py_SIZE(op); // negative on negative numbers
  return pyDigitCount < 0;
#endif
}

IntType::IntType(PyObject *object) : PyType(object) {}

IntType::IntType(long n) : PyType(Py_BuildValue("i", n)) {}

IntType::IntType(JSContext *cx, JS::BigInt *bigint) {
  // Get the sign bit
  bool isNegative = BigIntIsNegative(bigint);

  // Read the digits count in this JS BigInt
  //    see https://hg.mozilla.org/releases/mozilla-esr102/file/tip/js/src/vm/BigIntType.h#l48
  //        https://hg.mozilla.org/releases/mozilla-esr102/file/tip/js/src/gc/Cell.h#l623
  uint32_t jsDigitCount = ((uint32_t *)bigint)[1];

  // Get all the 64-bit (assuming we compile on 64-bit OS) "digits" from JS BigInt
  js_digit_t *jsDigits = (js_digit_t *)(((char *)bigint) + CELL_HEADER_LENGTH);
  if (jsDigitCount > JS_INLINE_DIGIT_MAX_LEN) { // hasHeapDigits
    // We actually have a pointer to the digit storage if the number cannot fit in one uint64_t
    //    see https://hg.mozilla.org/releases/mozilla-esr102/file/tip/js/src/vm/BigIntType.h#l54
    jsDigits = *((js_digit_t **)jsDigits);
  }
  //
  // The digit storage starts with the least significant digit (little-endian digit order).
  // Byte order within a digit is native-endian.

  #if not (defined(__BYTE_ORDER__) && (__BYTE_ORDER__ == __ORDER_LITTLE_ENDIAN__)) // gcc extensions (also supported by clang)
    #error "Big-endian cpu is not supported by PythonMonkey yet"
  // @TODO (Tom Tang): use C++23 std::byteswap?
  #endif

  // If the native endianness is also little-endian,
  // we now have consecutive bytes of 8-bit "digits" in little-endian order
  const uint8_t *bytes = const_cast<const uint8_t *>((uint8_t *)jsDigits);
  PyObject *pyIntObj = _PyLong_FromByteArray(bytes, jsDigitCount * JS_DIGIT_BYTE, true, false);

  // Cast to a pythonmonkey.bigint to differentiate it from a normal Python int,
  //  allowing Py<->JS two-way BigInt conversion.
  // We don't do `Py_SET_TYPE` because `_PyLong_FromByteArray` may cache and reuse objects for small ints
  #if PY_VERSION_HEX >= 0x03090000
  pyObject = PyObject_CallOneArg(PythonMonkey_BigInt, pyIntObj); // pyObject = pythonmonkey.bigint(pyIntObj)
  #else
  pyObject = PyObject_CallFunction(PythonMonkey_BigInt, "O", pyIntObj); // PyObject_CallOneArg is not available in Python < 3.9
  #endif
  Py_DECREF(pyIntObj);

  // Set the sign bit
  if (isNegative) {
    PythonLong_SetSign((PyLongObject *)pyObject, -1);
  }
}

JS::BigInt *IntType::toJsBigInt(JSContext *cx) {
  // Figure out how many 64-bit "digits" we would have for JS BigInt
  //    see https://github.com/python/cpython/blob/3.9/Modules/_randommodule.c#L306
  size_t bitCount = _PyLong_NumBits(pyObject);
  if (bitCount == (size_t)-1 && PyErr_Occurred())
    return nullptr;
  uint32_t jsDigitCount = bitCount == 0 ? 1 : (bitCount - 1) / JS_DIGIT_BIT + 1;
  // Get the sign bit
  bool isNegative = PythonLong_IsNegative((PyLongObject *)pyObject);
  // Force to make the number positive otherwise _PyLong_AsByteArray would complain
  if (isNegative) {
    PythonLong_SetSign((PyLongObject *)pyObject, 1);
  }

  JS::BigInt *bigint = nullptr;
  if (jsDigitCount <= 1) {
    // Fast path for int fits in one js_digit_t (uint64 on 64-bit OS)
    bigint = JS::detail::BigIntFromUint64(cx, PyLong_AsUnsignedLongLong(pyObject));
  } else {
    // Convert to bytes of 8-bit "digits" in **big-endian** order
    size_t byteCount = (size_t)JS_DIGIT_BYTE * jsDigitCount;
    uint8_t *bytes = (uint8_t *)PyMem_Malloc(byteCount);
    _PyLong_AsByteArray((PyLongObject *)pyObject, bytes, byteCount, /*is_little_endian*/ false, false);

    // Convert pm.bigint to JS::BigInt through hex strings (no public API to convert directly through bytes)
    // TODO (Tom Tang): We could manually allocate the memory, https://hg.mozilla.org/releases/mozilla-esr102/file/tip/js/src/vm/BigIntType.cpp#l162, but still no public API
    // TODO (Tom Tang): Could we fill in an object with similar memory alignment (maybe by NewArrayBufferWithContents), and coerce it to BigInt?

    // Calculate the number of chars required to represent the bigint in hex string
    size_t charCount = byteCount * 2;
    // Convert bytes to hex string (big-endian)
    std::vector<char> chars = std::vector<char>(charCount); // can't be null-terminated, otherwise SimpleStringToBigInt would read the extra \0 character and then segfault
    for (size_t i = 0, j = 0; i < charCount; i += 2, j++) {
      chars[i] = HEX_CHAR_LOOKUP_TABLE[(bytes[j] >> 4)&0xf]; // high nibble
      chars[i+1] = HEX_CHAR_LOOKUP_TABLE[bytes[j]&0xf];      // low  nibble
    }
    PyMem_Free(bytes);

    // Convert hex string to JS::BigInt
    mozilla::Span<const char> strSpan = mozilla::Span<const char>(chars); // storing only a pointer to the underlying array and length
    bigint = JS::SimpleStringToBigInt(cx, strSpan, 16);
  }

  if (isNegative) {
    // Make negative number back negative
    PythonLong_SetSign((PyLongObject *)pyObject, -1);

    // Set the sign bit
    // https://hg.mozilla.org/releases/mozilla-esr102/file/tip/js/src/vm/BigIntType.cpp#l1801
    /* flagsField */ ((uint32_t *)bigint)[0] |= SIGN_BIT_MASK;
  }

  return bigint;
}

void IntType::print(std::ostream &os) const {
  // Making sure the value does not overflow even if the int has millions of bits of precision
  PyObject *str = PyObject_Str(pyObject);
  os << PyUnicode_AsUTF8(str);
  // https://pythonextensionpatterns.readthedocs.io/en/latest/refcount.html#new-references
  Py_DECREF(str); // free
}<|MERGE_RESOLUTION|>--- conflicted
+++ resolved
@@ -11,10 +11,6 @@
 #include <Python.h>
 
 #include <iostream>
-<<<<<<< HEAD
-=======
-#include <bit>
->>>>>>> c035221a
 #include <vector>
 
 #define SIGN_BIT_MASK 0b1000 // https://hg.mozilla.org/releases/mozilla-esr102/file/tip/js/src/vm/BigIntType.h#l40
@@ -44,14 +40,10 @@
   op->long_value.lv_tag |= (1-sign) & _PyLong_SIGN_MASK; // set the new sign bits value
 #else // Python version is less than 3.12
   // see https://github.com/python/cpython/blob/v3.9.16/Objects/longobject.c#L956
-<<<<<<< HEAD
   Py_ssize_t pyDigitCount = Py_SIZE(op);
-=======
-  ssize_t pyDigitCount = Py_SIZE(op);
   #if PY_VERSION_HEX >= 0x03090000
   Py_SET_SIZE(op, sign * std::abs(pyDigitCount));
   #else
->>>>>>> c035221a
   ((PyVarObject *)op)->ob_size = sign * std::abs(pyDigitCount); // Py_SET_SIZE is not available in Python < 3.9
   #endif
 #endif
