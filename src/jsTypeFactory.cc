--- conflicted
+++ resolved
@@ -145,15 +145,6 @@
     returnType.setObjectOrNull(typedArray);
     memoizePyTypeAndGCThing(pmBuffer, returnType);
   }
-<<<<<<< HEAD
-  else if (Py_TYPE(object) == &JSObjectProxyType) {
-    returnType.setObject(*((JSObjectProxy *)object)->jsObject);
-  }
-  else if (PyDict_Check(object)) {
-    PyProxyHandler *proxyHandler = new PyProxyHandler(object);
-    JS::RootedValue v(cx);
-    JSObject *proxy = js::NewProxyObject(cx, proxyHandler, v, NULL);
-=======
   else if (PyObject_TypeCheck(object, &JSObjectProxyType)) {
     returnType.setObject(*((JSObjectProxy *)object)->jsObject);
   }
@@ -165,7 +156,6 @@
     } else {
       proxy = js::NewProxyObject(cx, new PyProxyHandler(object), v, NULL);
     }
->>>>>>> fb7cb573
     returnType.setObject(*proxy);
   }
   else if (object == Py_None) {
