/**
 * @file jsTypeFactory.cc
 * @author Caleb Aikens (caleb@distributive.network)
 * @brief
 * @version 0.1
 * @date 2023-02-15
 *
 * @copyright Copyright (c) 2023
 *
 */

#include "include/jsTypeFactory.hh"

#include "include/modules/pythonmonkey/pythonmonkey.hh"
#include "include/PyType.hh"
#include "include/FuncType.hh"
#include "include/pyTypeFactory.hh"
#include "include/StrType.hh"
#include "include/IntType.hh"
#include "include/PromiseType.hh"
#include "include/ExceptionType.hh"
#include "include/BufferType.hh"

#include <jsapi.h>
#include <jsfriendapi.h>

#include <Python.h>

#define HIGH_SURROGATE_START 0xD800
#define LOW_SURROGATE_START 0xDC00
#define LOW_SURROGATE_END 0xDFFF
#define BMP_END 0x10000

struct PythonExternalString : public JSExternalStringCallbacks {
  void finalize(char16_t *chars) const override {}
  size_t sizeOfBuffer(const char16_t *chars, mozilla::MallocSizeOf mallocSizeOf) const override {
    return 0;
  }
};

static constexpr PythonExternalString PythonExternalStringCallbacks;

size_t UCS4ToUTF16(const uint32_t *chars, size_t length, uint16_t **outStr) {
  uint16_t *utf16String = (uint16_t *)malloc(sizeof(uint16_t) * length*2);
  size_t utf16Length = 0;

  for (size_t i = 0; i < length; i++) {
    if (chars[i] < HIGH_SURROGATE_START || (chars[i] > LOW_SURROGATE_END && chars[i] < BMP_END)) {
      utf16String[utf16Length] = uint16_t(chars[i]);
      utf16Length += 1;
    }
    else {
      /* *INDENT-OFF* */
      utf16String[utf16Length]      = uint16_t(((0b1111'1111'1100'0000'0000 & (chars[i] - BMP_END)) >> 10) + HIGH_SURROGATE_START);
      utf16String[utf16Length + 1]  = uint16_t(((0b0000'0000'0011'1111'1111 & (chars[i] - BMP_END)) >> 00) +  LOW_SURROGATE_START);
      utf16Length += 2;
      /* *INDENT-ON* */
    }
  }
  *outStr = utf16String;
  return utf16Length;
}

JS::Value jsTypeFactory(JSContext *cx, PyObject *object) {
  JS::RootedValue returnType(cx);

  if (PyBool_Check(object)) {
    returnType.setBoolean(PyLong_AsLong(object));
  }
  else if (PyLong_Check(object)) {
    if (PyObject_IsInstance(object, PythonMonkey_BigInt)) { // pm.bigint is a subclass of the builtin int type
      JS::BigInt *bigint = IntType(object).toJsBigInt(cx);
      returnType.setBigInt(bigint);
    } else if (_PyLong_NumBits(object) <= 53) { // num <= JS Number.MAX_SAFE_INTEGER, the mantissa of a float64 is 53 bits (with 52 explicitly stored and the highest bit always being 1)
      int64_t num = PyLong_AsLongLong(object);
      returnType.setNumber(num);
    } else {
      PyErr_SetString(PyExc_OverflowError, "Absolute value of the integer exceeds JS Number.MAX_SAFE_INTEGER. Use pythonmonkey.bigint instead.");
    }
  }
  else if (PyFloat_Check(object)) {
    returnType.setNumber(PyFloat_AsDouble(object));
  }
  else if (PyUnicode_Check(object)) {
    switch (PyUnicode_KIND(object)) {
    case (PyUnicode_4BYTE_KIND): {
        uint32_t *u32Chars = PyUnicode_4BYTE_DATA(object);
        uint16_t *u16Chars;
        size_t u16Length = UCS4ToUTF16(u32Chars, PyUnicode_GET_LENGTH(object), &u16Chars);
        JSString *str = JS_NewUCStringCopyN(cx, (char16_t *)u16Chars, u16Length);
        free(u16Chars);
        returnType.setString(str);
        break;
      }
    case (PyUnicode_2BYTE_KIND): {
        JSString *str = JS_NewExternalString(cx, (char16_t *)PyUnicode_2BYTE_DATA(object), PyUnicode_GET_LENGTH(object), &PythonExternalStringCallbacks);
        returnType.setString(str);
        break;
      }
    case (PyUnicode_1BYTE_KIND): {

        JSString *str = JS_NewExternalString(cx, (char16_t *)PyUnicode_1BYTE_DATA(object), PyUnicode_GET_LENGTH(object), &PythonExternalStringCallbacks);
        /* TODO (Caleb Aikens): this is a hack to set the JSString::LATIN1_CHARS_BIT, because there isnt an API for latin1 JSExternalStrings.
         * Ideally we submit a patch to Spidermonkey to make this part of their API with the following signature:
         * JS_NewExternalString(JSContext *cx, const char *chars, size_t length, const JSExternalStringCallbacks *callbacks)
         */
        // FIXME: JSExternalString are all treated as two-byte strings when GCed
        //    see https://hg.mozilla.org/releases/mozilla-esr102/file/tip/js/src/vm/StringType-inl.h#l514
        //        https://hg.mozilla.org/releases/mozilla-esr102/file/tip/js/src/vm/StringType.h#l1808
        *(std::atomic<unsigned long> *)str |= 512;
        returnType.setString(str);
        break;
      }
    }
    memoizePyTypeAndGCThing(new StrType(object), returnType);
  }
  else if (PyFunction_Check(object) || PyCFunction_Check(object)) {
    // can't determine number of arguments for PyCFunctions, so just assume potentially unbounded
    uint16_t nargs = 0;
    if (PyFunction_Check(object)) {
      // https://docs.python.org/3.11/reference/datamodel.html?highlight=co_argcount
      PyCodeObject *bytecode = (PyCodeObject *)PyFunction_GetCode(object); // borrowed reference
      nargs = bytecode->co_argcount;
    }

    JSFunction *jsFunc = js::NewFunctionWithReserved(cx, callPyFunc, nargs, 0, NULL);
    JSObject *jsFuncObject = JS_GetFunctionObject(jsFunc);

    // We put the address of the PyObject in the JSFunction's 0th private slot so we can access it later
    js::SetFunctionNativeReserved(jsFuncObject, 0, JS::PrivateValue((void *)object));
    returnType.setObject(*jsFuncObject);
    memoizePyTypeAndGCThing(new FuncType(object), returnType);
    Py_INCREF(object); // otherwise the python function object would be double-freed on GC in Python 3.11+
  }
  else if (PyExceptionInstance_Check(object)) {
    JSObject *error = ExceptionType(object).toJsError(cx);
    returnType.setObject(*error);
  }
  else if (PyObject_CheckBuffer(object)) {
    BufferType *pmBuffer = new BufferType(object);
    JSObject *typedArray = pmBuffer->toJsTypedArray(cx); // may return null
    returnType.setObjectOrNull(typedArray);
    memoizePyTypeAndGCThing(pmBuffer, returnType);
  }
  else if (object == Py_None) {
    returnType.setUndefined();
  }
  else if (object == PythonMonkey_Null) {
    returnType.setNull();
  }
  else if (PythonAwaitable_Check(object)) {
    PromiseType *p = new PromiseType(object);
    JSObject *promise = p->toJsPromise(cx); // may return null
    returnType.setObjectOrNull(promise);
    // nested awaitables would have already been GCed if finished
    // memoizePyTypeAndGCThing(p, returnType);
  }
  else {
    PyErr_SetString(PyExc_TypeError, "Python types other than bool, function, int, pythonmonkey.bigint, pythonmonkey.null, float, str, and None are not supported by pythonmonkey yet.");
  }
  return returnType;

}

JS::Value jsTypeFactorySafe(JSContext *cx, PyObject *object) {
  JS::Value v = jsTypeFactory(cx, object);
  if (PyErr_Occurred()) {
    // Convert the Python error to a warning
    PyObject *type, *value, *traceback;
    PyErr_Fetch(&type, &value, &traceback); // also clears Python's error stack
    PyObject *msg = PyObject_Str(value);
    PyErr_WarnEx(PyExc_RuntimeWarning, PyUnicode_AsUTF8(msg), 1);
    Py_DECREF(msg);
    Py_XDECREF(type); Py_XDECREF(value); Py_XDECREF(traceback);
    // Return JS `null` on error
    v.setNull();
  }
  return v;
}

bool callPyFunc(JSContext *cx, unsigned int argc, JS::Value *vp) {
  JS::CallArgs callargs = JS::CallArgsFromVp(argc, vp);

  // get the python function from the 0th reserved slot
  JS::Value pyFuncVal = js::GetFunctionNativeReserved(&(callargs.callee()), 0);
  PyObject *pyFunc = (PyObject *)(pyFuncVal.toPrivate());

  JS::RootedObject *thisv = new JS::RootedObject(cx);
  JS_ValueToObject(cx, callargs.thisv(), thisv);

  if (!callargs.length()) {
    #if PY_VERSION_HEX >= 0x03090000
    PyObject *pyRval = PyObject_CallNoArgs(pyFunc);
<<<<<<< HEAD
=======
    #else
    PyObject *pyRval = _PyObject_CallNoArg(pyFunc); // in Python 3.8, the API is only available under the name with a leading underscore
    #endif
>>>>>>> 97858b1b
    if (PyErr_Occurred()) { // Check if an exception has already been set in Python error stack
      return false;
    }
    // @TODO (Caleb Aikens) need to check for python exceptions here
    callargs.rval().set(jsTypeFactory(cx, pyRval));
    return true;
  }

  // populate python args tuple
  PyObject *pyArgs = PyTuple_New(callargs.length());
  for (size_t i = 0; i < callargs.length(); i++) {
    JS::RootedValue *jsArg = new JS::RootedValue(cx, callargs[i]);
    PyType *pyArg = pyTypeFactory(cx, thisv, jsArg);
    PyTuple_SetItem(pyArgs, i, pyArg->getPyObject());
  }

  PyObject *pyRval = PyObject_Call(pyFunc, pyArgs, NULL);
  if (PyErr_Occurred()) {
    return false;
  }
  // @TODO (Caleb Aikens) need to check for python exceptions here
  callargs.rval().set(jsTypeFactory(cx, pyRval));
  if (PyErr_Occurred()) {
    return false;
  }

  return true;
}<|MERGE_RESOLUTION|>--- conflicted
+++ resolved
@@ -191,12 +191,9 @@
   if (!callargs.length()) {
     #if PY_VERSION_HEX >= 0x03090000
     PyObject *pyRval = PyObject_CallNoArgs(pyFunc);
-<<<<<<< HEAD
-=======
     #else
     PyObject *pyRval = _PyObject_CallNoArg(pyFunc); // in Python 3.8, the API is only available under the name with a leading underscore
     #endif
->>>>>>> 97858b1b
     if (PyErr_Occurred()) { // Check if an exception has already been set in Python error stack
       return false;
     }
