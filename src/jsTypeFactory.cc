/**
 * @file jsTypeFactory.cc
 * @author Caleb Aikens (caleb@distributive.network) and Philippe Laporte (philippe@distributive.network)
 * @brief
 * @date 2023-02-15
 *
 * @copyright 2023-2024 Distributive Corp.
 *
 */

#include "include/jsTypeFactory.hh"

#include "include/modules/pythonmonkey/pythonmonkey.hh"
#include "include/PyType.hh"
#include "include/FuncType.hh"
#include "include/JSFunctionProxy.hh"
#include "include/JSMethodProxy.hh"
#include "include/JSObjectProxy.hh"
#include "include/JSArrayProxy.hh"
#include "include/PyDictProxyHandler.hh"
#include "include/JSStringProxy.hh"
#include "include/PyListProxyHandler.hh"
#include "include/PyObjectProxyHandler.hh"
#include "include/pyTypeFactory.hh"
#include "include/StrType.hh"
#include "include/IntType.hh"
#include "include/PromiseType.hh"
#include "include/DateType.hh"
#include "include/ExceptionType.hh"
#include "include/BufferType.hh"

#include <jsapi.h>
#include <jsfriendapi.h>
#include <js/Equality.h>
#include <js/Proxy.h>
#include <js/Array.h>

#include <Python.h>
#include <datetime.h>

#include <unordered_map>

#define HIGH_SURROGATE_START 0xD800
#define LOW_SURROGATE_START 0xDC00
#define LOW_SURROGATE_END 0xDFFF
#define BMP_END 0x10000

static PyDictProxyHandler pyDictProxyHandler;
static PyObjectProxyHandler pyObjectProxyHandler;
static PyListProxyHandler pyListProxyHandler;



std::unordered_map<char16_t *, PyObject *> charToPyObjectMap; // a map of char16_t buffers to their corresponding PyObjects, used when finalizing JSExternalStrings

struct PythonExternalString : public JSExternalStringCallbacks {
  void finalize(char16_t *chars) const override {
    Py_DECREF(charToPyObjectMap[chars]);
  }
  size_t sizeOfBuffer(const char16_t *chars, mozilla::MallocSizeOf mallocSizeOf) const override {
    return 0;
  }
};

static constexpr PythonExternalString PythonExternalStringCallbacks;

size_t UCS4ToUTF16(const uint32_t *chars, size_t length, uint16_t **outStr) {
  uint16_t *utf16String = (uint16_t *)malloc(sizeof(uint16_t) * length*2);
  size_t utf16Length = 0;

  for (size_t i = 0; i < length; i++) {
    if (chars[i] < HIGH_SURROGATE_START || (chars[i] > LOW_SURROGATE_END && chars[i] < BMP_END)) {
      utf16String[utf16Length] = uint16_t(chars[i]);
      utf16Length += 1;
    }
    else {
      /* *INDENT-OFF* */
      utf16String[utf16Length]      = uint16_t(((0b1111'1111'1100'0000'0000 & (chars[i] - BMP_END)) >> 10) + HIGH_SURROGATE_START);
      utf16String[utf16Length + 1]  = uint16_t(((0b0000'0000'0011'1111'1111 & (chars[i] - BMP_END)) >> 00) +  LOW_SURROGATE_START);
      utf16Length += 2;
      /* *INDENT-ON* */
    }
  }
  *outStr = utf16String;
  return utf16Length;
}

JS::Value jsTypeFactory(JSContext *cx, PyObject *object) {
  if (!PyDateTimeAPI) { PyDateTime_IMPORT; } // for PyDateTime_Check

  JS::RootedValue returnType(cx);

  if (PyBool_Check(object)) {
    returnType.setBoolean(PyLong_AsLong(object));
  }
  else if (PyLong_Check(object)) {
    if (PyObject_IsInstance(object, PythonMonkey_BigInt)) { // pm.bigint is a subclass of the builtin int type
      JS::BigInt *bigint = IntType(object).toJsBigInt(cx);
      returnType.setBigInt(bigint);
    } else if (_PyLong_NumBits(object) <= 53) { // num <= JS Number.MAX_SAFE_INTEGER, the mantissa of a float64 is 53 bits (with 52 explicitly stored and the highest bit always being 1)
      int64_t num = PyLong_AsLongLong(object);
      returnType.setNumber(num);
    } else {
      PyErr_SetString(PyExc_OverflowError, "Absolute value of the integer exceeds JS Number.MAX_SAFE_INTEGER. Use pythonmonkey.bigint instead.");
    }
  }
  else if (PyFloat_Check(object)) {
    returnType.setNumber(PyFloat_AsDouble(object));
  }
  else if (PyObject_TypeCheck(object, &JSStringProxyType)) {
    returnType.setString(((JSStringProxy *)object)->jsString.toString());
  }
  else if (PyUnicode_Check(object)) {
    switch (PyUnicode_KIND(object)) {
    case (PyUnicode_4BYTE_KIND): {
        uint32_t *u32Chars = PyUnicode_4BYTE_DATA(object);
        uint16_t *u16Chars;
        size_t u16Length = UCS4ToUTF16(u32Chars, PyUnicode_GET_LENGTH(object), &u16Chars);
        JSString *str = JS_NewUCStringCopyN(cx, (char16_t *)u16Chars, u16Length);
        free(u16Chars);
        returnType.setString(str);
        break;
      }
    case (PyUnicode_2BYTE_KIND): {
        charToPyObjectMap[(char16_t *)PyUnicode_2BYTE_DATA(object)] = object;
        JSString *str = JS_NewExternalString(cx, (char16_t *)PyUnicode_2BYTE_DATA(object), PyUnicode_GET_LENGTH(object), &PythonExternalStringCallbacks);
        returnType.setString(str);
        break;
      }
    case (PyUnicode_1BYTE_KIND): {
        charToPyObjectMap[(char16_t *)PyUnicode_2BYTE_DATA(object)] = object;
        JSString *str = JS_NewExternalString(cx, (char16_t *)PyUnicode_1BYTE_DATA(object), PyUnicode_GET_LENGTH(object), &PythonExternalStringCallbacks);
        /* TODO (Caleb Aikens): this is a hack to set the JSString::LATIN1_CHARS_BIT, because there isnt an API for latin1 JSExternalStrings.
         * Ideally we submit a patch to Spidermonkey to make this part of their API with the following signature:
         * JS_NewExternalString(JSContext *cx, const char *chars, size_t length, const JSExternalStringCallbacks *callbacks)
         */
        // FIXME: JSExternalString are all treated as two-byte strings when GCed
        //    see https://hg.mozilla.org/releases/mozilla-esr102/file/tip/js/src/vm/StringType-inl.h#l514
        //        https://hg.mozilla.org/releases/mozilla-esr102/file/tip/js/src/vm/StringType.h#l1808
        *(std::atomic<unsigned long> *)str |= 512;
        returnType.setString(str);
        break;
      }
    }
    Py_INCREF(object);
  }
  else if (PyMethod_Check(object) || PyFunction_Check(object) || PyCFunction_Check(object)) {
    // can't determine number of arguments for PyCFunctions, so just assume potentially unbounded
    uint16_t nargs = 0;
    if (PyFunction_Check(object)) {
      PyCodeObject *bytecode = (PyCodeObject *)PyFunction_GetCode(object); // borrowed reference
      nargs = bytecode->co_argcount;
    }

    JSFunction *jsFunc = js::NewFunctionWithReserved(cx, callPyFunc, nargs, 0, NULL);
    JS::RootedObject jsFuncObject(cx, JS_GetFunctionObject(jsFunc));
    // We put the address of the PyObject in the JSFunction's 0th private slot so we can access it later
    js::SetFunctionNativeReserved(jsFuncObject, 0, JS::PrivateValue((void *)object));
    returnType.setObject(*jsFuncObject);
    Py_INCREF(object); // otherwise the python function object would be double-freed on GC in Python 3.11+

    // add function to jsFunctionRegistry, to DECREF the PyObject when the JSFunction is finalized
    JS::RootedValueArray<2> registerArgs(GLOBAL_CX);
    registerArgs[0].setObject(*jsFuncObject);
    registerArgs[1].setPrivate(object);
    JS::RootedValue ignoredOutVal(GLOBAL_CX);
    JS_CallFunctionName(GLOBAL_CX, *jsFunctionRegistry, "register", registerArgs, &ignoredOutVal);
  }
  else if (PyExceptionInstance_Check(object)) {
    JSObject *error = ExceptionType(object).toJsError(cx);
    returnType.setObject(*error);
  }
  else if (PyDateTime_Check(object)) {
    JSObject *dateObj = DateType(object).toJsDate(cx);
    returnType.setObject(*dateObj);
  }
  else if (PyObject_CheckBuffer(object)) {
    BufferType *pmBuffer = new BufferType(object);
    JSObject *typedArray = pmBuffer->toJsTypedArray(cx); // may return null
    returnType.setObjectOrNull(typedArray);
  }
  else if (PyObject_TypeCheck(object, &JSObjectProxyType)) {
    returnType.setObject(*((JSObjectProxy *)object)->jsObject);
  }
  else if (PyObject_TypeCheck(object, &JSMethodProxyType)) {
    JS::RootedObject func(cx, *((JSMethodProxy *)object)->jsFunc);
    PyObject *self = ((JSMethodProxy *)object)->self;

    JS::Rooted<JS::ValueArray<1>> args(cx);
    args[0].set(jsTypeFactory(cx, self));
    JS::Rooted<JS::Value> boundFunction(cx);
    JS_CallFunctionName(cx, func, "bind", args, &boundFunction);
    returnType.set(boundFunction);
    // add function to jsFunctionRegistry, to DECREF the PyObject when the JSFunction is finalized
    JS::RootedValueArray<2> registerArgs(GLOBAL_CX);
    registerArgs[0].set(boundFunction);
    registerArgs[1].setPrivate(object);
    JS::RootedValue ignoredOutVal(GLOBAL_CX);
    JS_CallFunctionName(GLOBAL_CX, *jsFunctionRegistry, "register", registerArgs, &ignoredOutVal);

    Py_INCREF(object);
  }
  else if (PyObject_TypeCheck(object, &JSFunctionProxyType)) {
    returnType.setObject(**((JSFunctionProxy *)object)->jsFunc);
  }
  else if (PyObject_TypeCheck(object, &JSArrayProxyType)) {
    returnType.setObject(*((JSArrayProxy *)object)->jsArray);
  }
  else if (PyDict_Check(object) || PyList_Check(object)) {
    JS::RootedValue v(cx);
    JSObject *proxy;
    if (PyList_Check(object)) {
      JS::RootedObject arrayPrototype(cx);
      JS_GetClassPrototype(cx, JSProto_Array, &arrayPrototype); // so that instanceof will work, not that prototype methods will
      proxy = js::NewProxyObject(cx, &pyListProxyHandler, v, arrayPrototype.get());
    } else {
      JS::RootedObject objectPrototype(cx);
      JS_GetClassPrototype(cx, JSProto_Object, &objectPrototype); // so that instanceof will work, not that prototype methods will
      proxy = js::NewProxyObject(cx, &pyDictProxyHandler, v, objectPrototype.get());
    }
    Py_INCREF(object);
    JS::SetReservedSlot(proxy, PyObjectSlot, JS::PrivateValue(object));
    returnType.setObject(*proxy);
  }
  else if (object == Py_None) {
    returnType.setUndefined();
  }
  else if (object == PythonMonkey_Null) {
    returnType.setNull();
  }
  else if (PythonAwaitable_Check(object)) {
    returnType.setObjectOrNull((new PromiseType(object))->toJsPromise(cx));
  }
  else {
    JS::RootedValue v(cx);
    JS::RootedObject objectPrototype(cx);
    JS_GetClassPrototype(cx, JSProto_Object, &objectPrototype); // so that instanceof will work, not that prototype methods will
    JSObject *proxy = js::NewProxyObject(cx, &pyObjectProxyHandler, v, objectPrototype.get());
    Py_INCREF(object);
    JS::SetReservedSlot(proxy, PyObjectSlot, JS::PrivateValue(object));
    returnType.setObject(*proxy);
  }
  return returnType;
}

JS::Value jsTypeFactorySafe(JSContext *cx, PyObject *object) {
  JS::Value v = jsTypeFactory(cx, object);
  if (PyErr_Occurred()) {
    // Convert the Python error to a warning
    PyObject *type, *value, *traceback;
    PyErr_Fetch(&type, &value, &traceback); // also clears Python's error stack
    PyObject *msg = PyObject_Str(value);
    PyErr_WarnEx(PyExc_RuntimeWarning, PyUnicode_AsUTF8(msg), 1);
    Py_DECREF(msg);
    Py_XDECREF(type); Py_XDECREF(value); Py_XDECREF(traceback);
    // Return JS `null` on error
    v.setNull();
  }
  return v;
}

void setPyException(JSContext *cx) {
  // Python `exit` and `sys.exit` only raise a SystemExit exception to end the program
  // We definitely don't want to catch it in JS
  if (PyErr_ExceptionMatches(PyExc_SystemExit)) {
    return;
  }

  PyObject *type, *value, *traceback;
  PyErr_Fetch(&type, &value, &traceback); // also clears the error indicator

  JSObject *jsException = ExceptionType(value).toJsError(cx);
  JS::RootedValue jsExceptionValue(cx, JS::ObjectValue(*jsException));
  JS_SetPendingException(cx, jsExceptionValue);
}

bool callPyFunc(JSContext *cx, unsigned int argc, JS::Value *vp) {
  JS::CallArgs callargs = JS::CallArgsFromVp(argc, vp);

  // get the python function from the 0th reserved slot
  JS::Value pyFuncVal = js::GetFunctionNativeReserved(&(callargs.callee()), 0);
  PyObject *pyFunc = (PyObject *)(pyFuncVal.toPrivate());

  JS::RootedObject thisv(cx);
  JS_ValueToObject(cx, callargs.thisv(), &thisv);

  unsigned int callArgsLength = callargs.length();

  if (!callArgsLength) {
    #if PY_VERSION_HEX >= 0x03090000
    PyObject *pyRval = PyObject_CallNoArgs(pyFunc);
    #else
    PyObject *pyRval = _PyObject_CallNoArg(pyFunc); // in Python 3.8, the API is only available under the name with a leading underscore
    #endif
    if (PyErr_Occurred()) { // Check if an exception has already been set in Python error stack
      setPyException(cx);
      return false;
    }
    callargs.rval().set(jsTypeFactory(cx, pyRval));
    return true;
  }

  // populate python args tuple
  PyObject *pyArgs = PyTuple_New(callArgsLength);
  for (size_t i = 0; i < callArgsLength; i++) {
    JS::RootedValue jsArg(cx, callargs[i]);
    PyType *pyArg = pyTypeFactory(cx, thisv, jsArg);
    if (!pyArg) return false; // error occurred
    PyObject *pyArgObj = pyArg->getPyObject();
    if (!pyArgObj) return false; // error occurred
    PyTuple_SetItem(pyArgs, i, pyArgObj);
  }

  PyObject *pyRval = PyObject_Call(pyFunc, pyArgs, NULL);
  if (PyErr_Occurred()) {
    setPyException(cx);
    return false;
  }
<<<<<<< HEAD

=======
>>>>>>> 0af763cd
  callargs.rval().set(jsTypeFactory(cx, pyRval));
  if (PyErr_Occurred()) {
    setPyException(cx);
    return false;
  }

  return true;
}<|MERGE_RESOLUTION|>--- conflicted
+++ resolved
@@ -316,10 +316,6 @@
     setPyException(cx);
     return false;
   }
-<<<<<<< HEAD
-
-=======
->>>>>>> 0af763cd
   callargs.rval().set(jsTypeFactory(cx, pyRval));
   if (PyErr_Occurred()) {
     setPyException(cx);
