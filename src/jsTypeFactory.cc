--- conflicted
+++ resolved
@@ -290,27 +290,16 @@
   PyObject *type, *value, *traceback;
   PyErr_Fetch(&type, &value, &traceback); // also clears the error indicator
 
-<<<<<<< HEAD
-  PyTraceBack_Print(traceback, PySys_GetObject("stdout"));
-
-  JSObject *jsException = ExceptionType(value).toJsError(cx);
+  JSObject *jsException = ExceptionType::toJsError(cx, value, traceback);
+
   Py_XDECREF(type);
   Py_XDECREF(value);
   Py_XDECREF(traceback);
-  JS::RootedValue jsExceptionValue(cx, JS::ObjectValue(*jsException));
-  JS_SetPendingException(cx, jsExceptionValue);
-=======
-  JSObject *jsException = ExceptionType::toJsError(cx, value, traceback);
-
-  Py_XDECREF(type);
-  Py_XDECREF(value);
-  Py_XDECREF(traceback);
 
   if (jsException) {
     JS::RootedValue jsExceptionValue(cx, JS::ObjectValue(*jsException));
     JS_SetPendingException(cx, jsExceptionValue);
   }
->>>>>>> ae2b7a08
 }
 
 bool callPyFunc(JSContext *cx, unsigned int argc, JS::Value *vp) {
