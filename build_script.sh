--- conflicted
+++ resolved
@@ -17,9 +17,13 @@
 fi
 
 cd build
-<<<<<<< HEAD
-cmake ..
-cmake --build . -j$CPUS
+if [[ "$OSTYPE" == "msys"* ]]; then # Windows
+  cmake .. -T ClangCL # use Clang/LLVM toolset for Visual Studio
+else
+  cmake .. 
+fi
+cmake --build . -j$CPUS --config Release
+
 
 cd "${topDir}"
 cp -f build/src/pythonmonkey.so python/pythonmonkey/
@@ -32,12 +36,4 @@
 
 # npm is used to load JS components, see package.json
 cd "${topDir}/python/pythonmonkey/"
-npm i
-=======
-if [[ "$OSTYPE" == "msys"* ]]; then # Windows
-  cmake .. -T ClangCL # use Clang/LLVM toolset for Visual Studio
-else
-  cmake .. 
-fi
-cmake --build . -j$CPUS --config Release
->>>>>>> 57536616
+npm i