<<<<<<< HEAD

cd build/tests
=======
cd build
cmake ..
cmake --build .
cd tests
>>>>>>> 0c60bb42
ctest --rerun-failed --output-on-failure
cd ../src
python -m pytest ../../tests/python<|MERGE_RESOLUTION|>--- conflicted
+++ resolved
@@ -1,12 +1,7 @@
-<<<<<<< HEAD
-
-cd build/tests
-=======
 cd build
 cmake ..
 cmake --build .
 cd tests
->>>>>>> 0c60bb42
 ctest --rerun-failed --output-on-failure
 cd ../src
 python -m pytest ../../tests/python