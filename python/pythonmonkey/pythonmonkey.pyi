"""
@see https://typing.readthedocs.io/en/latest/source/stubs.html
"""

import typing as _typing


class EvalOptions(_typing.TypedDict, total=False):
  filename: str
  lineno: int
  column: int
  mutedErrors: bool
  noScriptRval: bool
  selfHosting: bool
  strict: bool
  module: bool
  fromPythonFrame: bool

# pylint: disable=redefined-builtin


def eval(code: str, evalOpts: EvalOptions = {}, /) -> _typing.Any:
  """
  JavaScript evaluator in Python
  """


def wait() -> _typing.Awaitable[None]:
  """
  Block until all asynchronous jobs (Promise/setTimeout/etc.) finish.

  ```py
  await pm.wait()
  ```

<<<<<<< HEAD
def stop() -> None:
    """
    Stop all pending asynchronous jobs, and unblock `await pm.wait()`
    """

def isCompilableUnit(code: str) -> bool:
    """
    Hint if a string might be compilable Javascript without actual evaluation
    """
=======
  This is the event-loop shield that protects the loop from being prematurely terminated.
  """
>>>>>>> c8b0f61d


def isCompilableUnit(code: str) -> bool:
  """
  Hint if a string might be compilable Javascript without actual evaluation
  """


def collect() -> None:
  """
  Calls the spidermonkey garbage collector
  """


class JSFunctionProxy():
  """
  JavaScript Function proxy
  """


class JSMethodProxy(JSFunctionProxy, object):
  """
  JavaScript Method proxy
  This constructs a callable object based on the first argument, bound to the second argument
  Useful when you wish to implement a method on a class object with JavaScript
  Example:
  import pythonmonkey as pm

  jsFunc = pm.eval("(function(value) { this.value = value})")
  class Class:
    def __init__(self):
      self.value = 0
      self.setValue = pm.JSMethodProxy(jsFunc, self) #setValue will be bound to self, so `this` will always be `self`

  myObject = Class()
  print(myObject.value) # 0
  myObject.setValue(42)
  print(myObject.value) # 42.0
  """

  def __init__(self) -> None:
    """
    PythonMonkey init function
    """


null = _typing.Annotated[
    _typing.NewType("pythonmonkey.null", object),
    "Representing the JS null type in Python using a singleton object",
]<|MERGE_RESOLUTION|>--- conflicted
+++ resolved
@@ -33,20 +33,14 @@
   await pm.wait()
   ```
 
-<<<<<<< HEAD
-def stop() -> None:
-    """
-    Stop all pending asynchronous jobs, and unblock `await pm.wait()`
-    """
-
-def isCompilableUnit(code: str) -> bool:
-    """
-    Hint if a string might be compilable Javascript without actual evaluation
-    """
-=======
   This is the event-loop shield that protects the loop from being prematurely terminated.
   """
->>>>>>> c8b0f61d
+
+
+def stop() -> None:
+  """
+  Stop all pending asynchronous jobs, and unblock `await pm.wait()`
+  """
 
 
 def isCompilableUnit(code: str) -> bool:
