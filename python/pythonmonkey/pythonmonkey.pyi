"""
@see https://typing.readthedocs.io/en/latest/source/stubs.html
"""

import typing as _typing

class EvalOptions(_typing.TypedDict, total=False):
    filename: str
    lineno: int
    column: int
    mutedErrors: bool
    noScriptRval: bool
    selfHosting: bool
    strict: bool
    module: bool
    fromPythonFrame: bool

# pylint: disable=redefined-builtin
def eval(code: str, evalOpts: EvalOptions = {}, /) -> _typing.Any:
    """
    JavaScript evaluator in Python
    """

def wait() -> _typing.Awaitable[None]:
    """
    Block until all asynchronous jobs (Promise/setTimeout/etc.) finish.
    
    ```py
    await pm.wait()
    ```

    This is the event-loop shield that protects the loop from being prematurely terminated.
    """

def isCompilableUnit(code: str) -> bool:
    """
    Hint if a string might be compilable Javascript without actual evaluation
    """

def collect() -> None:
    """
    Calls the spidermonkey garbage collector
<<<<<<< HEAD
    """
=======
    """

class bigint(int):
    """
    Representing JavaScript BigInt in Python
    """

class SpiderMonkeyError(Exception):
    """
    Representing a corresponding JS Error in Python
    """

class JSObjectProxy(dict):
    """
    JavaScript Object proxy dict
    """
    def __init__(self) -> None: ...

class JSFunctionProxy():
  """
  JavaScript Function proxy
  """
class JSMethodProxy(JSFunctionProxy, object):
    """
    JavaScript Method proxy
    This constructs a callable object based on the first argument, bound to the second argument
    Useful when you wish to implement a method on a class object with JavaScript
    Example:
    import pythonmonkey as pm

    jsFunc = pm.eval("(function(value) { this.value = value})")
    class Class:
      def __init__(self):
        self.value = 0
        self.setValue = pm.JSMethodProxy(jsFunc, self) #setValue will be bound to self, so `this` will always be `self`
    
    myObject = Class()
    print(myObject.value) # 0
    myObject.setValue(42)
    print(myObject.value) # 42.0
    """
    def __init__(self) -> None: ...

null = _typing.Annotated[
    _typing.NewType("pythonmonkey.null", object),
    "Representing the JS null type in Python using a singleton object",
]
>>>>>>> 0af763cd
<|MERGE_RESOLUTION|>--- conflicted
+++ resolved
@@ -40,27 +40,7 @@
 def collect() -> None:
     """
     Calls the spidermonkey garbage collector
-<<<<<<< HEAD
     """
-=======
-    """
-
-class bigint(int):
-    """
-    Representing JavaScript BigInt in Python
-    """
-
-class SpiderMonkeyError(Exception):
-    """
-    Representing a corresponding JS Error in Python
-    """
-
-class JSObjectProxy(dict):
-    """
-    JavaScript Object proxy dict
-    """
-    def __init__(self) -> None: ...
-
 class JSFunctionProxy():
   """
   JavaScript Function proxy
@@ -89,5 +69,4 @@
 null = _typing.Annotated[
     _typing.NewType("pythonmonkey.null", object),
     "Representing the JS null type in Python using a singleton object",
-]
->>>>>>> 0af763cd
+]