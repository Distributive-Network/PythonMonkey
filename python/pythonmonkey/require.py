# @file         require.py
#               Implementation of CommonJS "require" for PythonMonkey. This implementation uses the
#               ctx-module npm package to do the heavy lifting. That package makes a complete module
#               system, ostensibly in a separate context, but our implementation here reuses the
#               PythonMonkey global context for both.
#
#               The context that ctx-module runs in needs a require function supporting
#                - require('debug') => returns a debug function which prints to the console when
#                                      debugging; see the node debug built-in
#                - require('fs')    => returns an object which has an implementation of readFileSync
#                                      and statSync. The implementation of statSync only needs to
#                                      return the mode member. The fs module also needs
#                                      constants.S_IFDIR available.
#                - require('vm')    => returns an object which has an implementation of evalInContext
#
#               In order to implement this basic require function for bootstrapping ctxModule, we
#               have simply made global variables of the form xyzModule where xyz is the module
#               identifier, and injected a require function which understands this. A better
#               implementation in Python that doesn't leak global symbols should be possible once
#               some PythonMonkey bugs are fixed.
#
#               Module Context Summary
#               - what CommonJS modules you can access depends on what require symbol you have
#               - pm means the pythonmonkey Python module exports
#               - pm.bootstrap.require is a special require that knows about modules which are not stored
#                 on disk. This is important, because ctx-module needs some modules, and this is how we
#                 solve the chicken<>egg problem.
#               - There is a node_modules folder inside the pminit module that comes with pythonmonkey.
#                 This folder is managed by npm by invoking `pminit npm`. These modules are intended as
<<<<<<< HEAD
#                 global modules, analagous to require('process') in nodejs.
=======
#                 global modules, analogously to require('process') in nodejs.
>>>>>>> ae2b7a08
#               - pm.require is a require that works as expected from python source code; i.e. relative
#                 modules are resolved relative to the python source code.
#               - pm.require has access to the pminit node_modules modules but not the bootstrap modules.
#               - The builtin_modules directory is available anywhere the pminit node_modules directory
#                 is, and has a higher precedence.
#
# @author       Wes Garland, wes@distributive.network
# @date         May 2023
#
# @copyright Copyright (c) 2023-2024 Distributive Corp.

import sys, os, io
from typing import Union, Dict, Literal, List
import importlib
import importlib.util
from importlib import machinery
import inspect
import functools

from . import pythonmonkey as pm 

node_modules = os.path.abspath(
  os.path.join(
    importlib.util.find_spec("pminit").submodule_search_locations[0], # type: ignore
    "..",
    "pythonmonkey",
    "node_modules"
  )
)
evalOpts = { 'filename': __file__, 'fromPythonFrame': True } # type: pm.EvalOptions

# Force to use UTF-8 encoding
# Windows may use other encodings / code pages that have many characters missing/unrepresentable
if isinstance(sys.stdin,  io.TextIOWrapper): sys.stdin.reconfigure(encoding='utf-8')
if isinstance(sys.stdout, io.TextIOWrapper): sys.stdout.reconfigure(encoding='utf-8')
if isinstance(sys.stderr, io.TextIOWrapper): sys.stderr.reconfigure(encoding='utf-8')

# Add some python functions to the global python object for code in this file to use.
globalThis = pm.eval("globalThis;", evalOpts)
pm.eval("globalThis.python = { pythonMonkey: {}, stdout: {}, stderr: {} }", evalOpts);
globalThis.pmEval = pm.eval
globalThis.python.pythonMonkey.dir = os.path.dirname(__file__)
globalThis.python.pythonMonkey.isCompilableUnit = pm.isCompilableUnit
globalThis.python.pythonMonkey.nodeModules = node_modules
globalThis.python.print  = print
globalThis.python.stdout.write = lambda s: sys.stdout.write(s)
globalThis.python.stderr.write = lambda s: sys.stderr.write(s)
globalThis.python.stdout.read = lambda n: sys.stdout.read(n)
globalThis.python.stderr.read = lambda n: sys.stderr.read(n)
globalThis.python.eval = eval
globalThis.python.exec = exec
globalThis.python.getenv = os.getenv
globalThis.python.paths  = sys.path

globalThis.python.exit = pm.eval("""'use strict';
(exit) => function pythonExitWrapper(exitCode) {
  if (typeof exitCode === 'undefined')
    exitCode = pythonExitWrapper.code;
  if (typeof exitCode == 'undefined')
    exitCode = 0n;
  if (typeof exitCode === 'number')
    exitCode = BigInt(Math.floor(exitCode));
  if (typeof exitCode !== 'bigint')
    exitCode = 1n;
  exit(exitCode);
}
""", evalOpts)(sys.exit);

# bootstrap is effectively a scoping object which keeps us from polluting the global JS scope.
# The idea is that we hold a reference to the bootstrap object in Python-load, for use by the
# innermost code in ctx-module, without forcing ourselves to expose this minimalist code to
# userland-require
bootstrap = pm.eval("""
'use strict'; (function IIFE(python) {

const bootstrap = {
  modules: {
    vm: {},
    'ctx-module': {},
  },
}

/* ctx-module needs require() when it loads that can find vm and fs */
bootstrap.require = function bootstrapRequire(mid)
{
  if (bootstrap.modules.hasOwnProperty(mid))
    return bootstrap.modules[mid];

  if (bootstrap.modules['ctx-module'].CtxModule)
    return bootstrap.requireFromDisk(mid);

  const error = new Error('module not found: ' + mid);
  error = 'MODULE_NOT_FOUND';
  throw error;
}

bootstrap.modules.vm.runInContext = function runInContext(code, _unused_contextifiedObject, options)
{
  var evalOptions = {};

  if (arguments.length === 2)
    options = arguments[2];

  if (options.filename)       evalOptions.filename = options.filename;
  if (options.lineOffset)     evalOptions.lineno   = options.lineOffset;
  if (options.columnOffset)   evalOptions.column   = options.columnOffset;

  return pmEval(code, evalOptions);
}

/**
 * The debug module has as its exports a function which may, depending on the DEBUG env var, emit
 * debugging statements to stdout. This is quick implementation of the node built-in.
 */
bootstrap.modules.debug = function debug(selector)
{
  var idx, colour;
  const esc = String.fromCharCode(27);
  const noColour = `${esc}[0m`;

  debug.selectors = debug.selectors || [];
  idx = debug.selectors.indexOf(selector);
  if (idx === -1)
  {
    idx = debug.selectors.length;
    debug.selectors.push(selector);
  }

  colour = `${esc}[${91 + ((idx + 1) % 6)}m`;
  const debugEnv = python.getenv('DEBUG');

  if (debugEnv)
  {
    for (let sym of debugEnv.split(' '))
    {
      const re = new RegExp('^' + sym.replace('*', '.*') + '$');
      if (re.test(selector))
      {
        return (function debugInner() {
          var output;
          if (!bootstrap.inspect)
            output = Array.from(arguments).join(' ');
          else
            output = Array.from(arguments).map(x => {
              if (typeof x === 'string' || x instanceof String)
                return x;
              return bootstrap.inspect(x);
            }).join(' ');

          output = output.split('\\n');
          python.print(`${colour}${selector}${noColour} ` + output[0]);
          const spaces = ''.padEnd(selector.length + 1, ' ');
          for (let i=1; i < output.length; i++)
            python.print(spaces + output[i]);
        });
      }
    }
  }

  /* no match => silent */
  return (function debugDummy() {});
}

/**
 * The fs module is like the Node.js fs module, except it only implements exactly what the ctx-module
 * module requires to load CommonJS modules. It is augmented heavily below by Python methods.
 */
bootstrap.modules.fs = {
  constants: { S_IFDIR: 16384 },
  statSync: function statSync(filename) {
    const ret = bootstrap.modules.fs.statSync_inner(filename);
    if (ret)
      return ret;

    const err = new Error('file not found: ' + filename); 
    err.code='ENOENT'; 
    throw err;
  },
};

/* Modules which will be available to all requires */
bootstrap.builtinModules = { debug: bootstrap.modules.debug };

return bootstrap;
})(globalThis.python)""", evalOpts)

def statSync_inner(filename: str) -> Union[Dict[str, int], bool]:
    """
    Inner function for statSync.

    Returns:
        Union[Dict[str, int], False]: The mode of the file or False if the file doesn't exist.
    """
    from os import stat
    filename = os.path.normpath(filename)
    if (os.path.exists(filename)):
        sb = stat(filename)
        return { 'mode': sb.st_mode }
    else:
        return False

def readFileSync(filename, charset) -> str:
    """
    Utility function for reading files.
    Returns:
        str: The contents of the file
    """
    filename = os.path.normpath(filename)
    with open(filename, "r", encoding=charset) as fileHnd:
        return fileHnd.read()

def existsSync(filename: str) -> bool:
    filename = os.path.normpath(filename)
    return os.path.exists(filename)

bootstrap.modules.fs.statSync_inner = statSync_inner
bootstrap.modules.fs.readFileSync   = readFileSync
bootstrap.modules.fs.existsSync     = existsSync

# Read ctx-module module from disk and invoke so that this file is the "main module" and ctx-module has
# require and exports symbols injected from the bootstrap object above. Current PythonMonkey bugs
# prevent us from injecting names properly so they are stolen from trail left behind in the global
# scope until that can be fixed.
#
# lineno should be -5 but jsapi 102 uses unsigned line numbers, so we take the newlines out of the
# wrapper prologue to make stack traces line up.
with open(node_modules + "/ctx-module/ctx-module.js", "r") as ctxModuleSource:
    initCtxModule = pm.eval("""'use strict';
(function moduleWrapper_forCtxModule(require, exports)
{
""" + ctxModuleSource.read() + """
})
""", { 'filename': node_modules + "/ctx-module/ctx-module.js", 'lineno': 0 });
initCtxModule(bootstrap.require, bootstrap.modules['ctx-module'])

def load(filename: str) -> Dict:  
    """
    Loads a python module using the importlib machinery sourcefileloader, prefills it with an exports object and returns the module.
    If the module is already loaded, returns it.

    Args:
        filename (str): The filename of the python module to load.

    Returns:
        : The loaded python module
    """

    filename = os.path.normpath(filename)
    name = os.path.basename(filename)
    if name not in sys.modules:
        sourceFileLoader = machinery.SourceFileLoader(name, filename)
        spec: machinery.ModuleSpec = importlib.util.spec_from_loader(sourceFileLoader.name, sourceFileLoader) # type: ignore
        module = importlib.util.module_from_spec(spec)
        sys.modules[name] = module
        module.exports = {} # type: ignore
        spec.loader.exec_module(module) # type: ignore
    else:
        module = sys.modules[name]
    return module.exports
globalThis.python.load = load

createRequireInner = pm.eval("""'use strict';(
/**
 * Factory function which returns a fresh 'require' function. The module cache will inherit from
 * globalThis.require, assuming it has been defined.
 *
 * @param {string} filename      the filename of the module that would get this require
 * @param {object} bootstrap     the bootstrap context; python imports, modules, etc, that are invisible
 *                               to normal JS
 * @param {string} extraPaths    colon-delimited list of paths to add to require.path
 * @param {boolean} isMain       true if the module is to be used as a program module
 *
 * @returns {function} require
 */
function createRequireInner(filename, bootstrap, extraPaths, isMain)
{
  const CtxModule = bootstrap.modules['ctx-module'].CtxModule;
  const moduleCache = globalThis.require?.cache || {};

  function loadPythonModule(module, filename)
  {
    module.exports = python.load(filename);
  }

  // TODO - find a better way to deal with Windows paths
  if (filename)
    filename = filename.split('\\\\').join('/');
  if (moduleCache[filename])
    return moduleCache[filename].require;

  const module = new CtxModule(globalThis, filename, moduleCache);
  if (!filename)
    module.paths = [];   /* fully virtual module - no module.path or module.paths */
  else
  {
    moduleCache[filename] = module;
    for (let path of Array.from(python.paths))
      module.paths.push(path + '/node_modules');
  }

  module.require.path.push(python.pythonMonkey.dir + '/builtin_modules');
  module.require.path.push(python.pythonMonkey.nodeModules);

  /* Add a .py loader, making it the first extension to be enumerated so py modules take precedence */
  const extCopy = Object.assign({}, module.require.extensions);
  for (let ext in module.require.extensions)
    delete module.require.extensions[ext];
  module.require.extensions['.py'] = loadPythonModule;
  Object.assign(module.require.extensions, extCopy);

  if (isMain)
  {
    globalThis.module = module;
    globalThis.exports = module.exports;
    globalThis.require = module.require;
    globalThis.require.main = module;
    module.loaded = true;
    moduleCache[filename] = module;
  }

  if (extraPaths)
    module.require.path.splice(module.require.path.length, 0, ...(extraPaths.split(',')));

  return module.require;
})""", evalOpts)

# API: pm.createRequire
# We cache the return value of createRequire to always use the same require for the same filename
def createRequire(filename, extraPaths: Union[List[str], Literal[False]] = False, isMain = False):
    """
    returns a require function that resolves modules relative to the filename argument. 
    Conceptually the same as node:module.createRequire().

    example:
    from pythonmonkey import createRequire
    require = createRequire(__file__)
    require('./my-javascript-module')
    """
    fullFilename: str = os.path.abspath(filename)
    if (extraPaths):
        extraPathsStr = ':'.join(extraPaths)
    else:
        extraPathsStr = ''
    return createRequireInner(fullFilename, bootstrap, extraPathsStr, isMain)

bootstrap.requireFromDisk = createRequireInner(None, bootstrap, '', False)
bootstrap.inspect = bootstrap.requireFromDisk('util').inspect

# API: pm.runProgramModule
def runProgramModule(filename, argv, extraPaths=[]):
    """
    Run the program module. This loads the code from disk, sets up the execution environment, and then
    invokes the program module (aka main module). The program module is different from other modules in that
    1. it cannot return (must throw)
    2. the outermost block scope is the global scope, effectively making its scope a super-global to
       other modules
    """
    fullFilename = os.path.abspath(filename)
    createRequire(fullFilename, extraPaths, True)
    globalThis.__filename = fullFilename;
    globalThis.__dirname = os.path.dirname(fullFilename);
    with open(fullFilename, encoding="utf-8", mode="r") as mainModuleSource:
        pm.eval(mainModuleSource.read(), {'filename': fullFilename})

# The pythonmonkey require export. Every time it is used, the stack is inspected so that the filename
# passed to createRequire is correct. This is necessary so that relative requires work. If the filename
# found on the stack doesn't exist, we assume we're in the REPL or something and simply use the current
# directory as the location of a virtual module for relative require purposes.
#
# todo: instead of cwd+__main_virtual__, use a full pathname which includes the directory that the
#       running python program is in.
#
def require(moduleIdentifier: str):
    filename = inspect.stack()[1].filename
    if not os.path.exists(filename):
      filename = os.path.join(os.getcwd(), "__main_virtual__")
    return createRequire(filename)(moduleIdentifier)

# Restrict what symbols are exposed to the pythonmonkey module.
__all__ = ["globalThis", "require", "createRequire", "runProgramModule", "bootstrap"]<|MERGE_RESOLUTION|>--- conflicted
+++ resolved
@@ -27,11 +27,7 @@
 #                 solve the chicken<>egg problem.
 #               - There is a node_modules folder inside the pminit module that comes with pythonmonkey.
 #                 This folder is managed by npm by invoking `pminit npm`. These modules are intended as
-<<<<<<< HEAD
-#                 global modules, analagous to require('process') in nodejs.
-=======
 #                 global modules, analogously to require('process') in nodejs.
->>>>>>> ae2b7a08
 #               - pm.require is a require that works as expected from python source code; i.e. relative
 #                 modules are resolved relative to the python source code.
 #               - pm.require has access to the pminit node_modules modules but not the bootstrap modules.
