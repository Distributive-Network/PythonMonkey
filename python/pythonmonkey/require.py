# @file         require.py
#               Implementation of CommonJS "require" for PythonMonkey. This implementation uses the
#               ctx-module npm package to do the heavy lifting. That package makes a complete module
#               system, obstensibly in a separate context, but our implementation here reuses the
#               PythonMonkey global context for both.
#
#               The context that ctx-module runs in needs a require function supporting
#                - require('debug') => returns a debug function which prints to the console when
#                                      debugging; see the node debug built-in
#                - require('fs')    => returns an object which has an implementation of readFileSync
#                                      and statSync. The implementation of statSync only needs to
#                                      return the mode member. The fs module also needs
#                                      constants.S_IFDIR available.
#                - require('vm')    => returns an object which has an implementation of evalInContext
#
#               In order to implement this basic require function for bootstrapping ctxModule, we
#               have simply made global variables of the form xyzModule where xyz is the module
#               identifier, and injected a require function which understands this. A better
#               implementation in Python that doesn't leak global symbols should be possible once
#               some PythonMonkey bugs are fixed.
#
# @author       Wes Garland, wes@distributive.network
# @date         May 2023
#

import sys, os, types
from typing import Union, Dict, Callable
import importlib
from importlib import machinery
from importlib import util

from . import pythonmonkey as pm 

# Add some python functions to the global python object for code in this file to use.
<<<<<<< HEAD
globalThis = pm.eval("globalThis;")
pm.eval("globalThis.python = { pythonMonkey: {}, stdout: {}, stderr: {} }")
globalThis.pmEval = pm.eval
globalThis.python.pythonMonkey.dir = os.path.dirname(__file__)
#globalThis.python.pythonMonkey.version = pm.__version__
#globalThis.python.pythonMonkey.module = pm
globalThis.python.print  = print
globalThis.python.stdout.write = sys.stdout.write
globalThis.python.stderr.write = sys.stderr.write
globalThis.python.stdout.read = sys.stdout.read
globalThis.python.stderr.read = sys.stderr.read
globalThis.python.eval = eval
globalThis.python.exec = exec
globalThis.python.getenv = os.getenv
globalThis.python.paths  = ':'.join(sys.path)
pm.eval("python.paths = python.paths.split(':');"); # fix when pm supports arrays

globalThis.python.exit = pm.eval("""'use strict';
(exit) => function pythonExitWrapper(exitCode) {
  if (typeof exitCode === 'number')
    exitCode = BigInt(Math.floor(exitCode));
  exit(exitCode);
}
""")(sys.exit);
=======
globalThis = pm.eval("globalThis;");
pm.eval("globalThis.python = { pythonMonkey: {} }");
globalThis.pmEval = pm.eval;
globalThis.python.print = print;
globalThis.python.stdout_write = sys.stdout.write;
globalThis.python.stderr_write = sys.stderr.write;
globalThis.python.getenv = os.getenv;
globalThis.python.pythonMonkey.dir = os.path.dirname(__file__);
globalThis.python.paths = ':'.join(sys.path);
pm.eval("python.paths = python.paths.split(':'); true"); # fix when pm supports arrays
>>>>>>> ea94a138

# bootstrap is effectively a scoping object which keeps us from polluting the global JS scope.
# The idea is that we hold a reference to the bootstrap object in Python-load, for use by the
# innermost code in ctx-module, without forcing ourselves to expose this minimalist code to
# userland-require.
bootstrap = pm.eval("""
'use strict'; (function IIFE(python) {

const bootstrap = {
  modules: {
    vm: { runInContext: eval },
    'ctx-module': {},
  },
}

/* ctx-module needs require() when it loads that can find vm and fs */
bootstrap.require = function bootstrapRequire(mid)
{
  if (bootstrap.modules.hasOwnProperty(mid))
    return bootstrap.modules[mid];

  throw new Error('module not found: ' + mid);
}

bootstrap.modules.vm.runInContext_broken = function runInContext(code, _unused_contextifiedObject, options)
{
  var evalOptions = {};

  if (arguments.length === 2)
    options = arguments[2];

  if (options.filename)       evalOptions.filename = options.filename;
  if (options.lineOffset)     evalOptions.lineno   = options.lineOffset;
  if (options.columnOffset)   evalOptions.column   = options.columnOffset;

  return pmEval(code, evalOptions);
}

/**
 * The debug module has as its exports a function which may, depending on the DEBUG env var, emit
 * debugging statemnts to stdout. This is quick implementation of the node built-in.
 */
bootstrap.modules.debug = function debug(selector)
{
  var idx, colour;
  const esc = String.fromCharCode(27);
  const noColour = `${esc}[0m`;

  debug.selectors = debug.selectors || [];
  idx = debug.selectors.indexOf(selector);
  if (idx === -1)
  {
    idx = debug.selectors.length;
    debug.selectors.push(selector);
  }

  colour = `${esc}[${91 + ((idx + 1) % 6)}m`;
  const debugEnv = python.getenv('DEBUG');

  if (debugEnv)
  {
    for (let sym of debugEnv.split(' '))
    {
      const re = new RegExp('^' + sym.replace('*', '.*') + '$');
      if (re.test(selector))
      {
        return (function debugInner() {
          python.print(`${colour}${selector}${noColour} ` + Array.from(arguments).join(' '))
        });
      }
    }
  }

  /* no match => silent */
  return (function debugDummy() {});
}

/**
 * The fs module is like the Node.js fs module, except it only implements exactly what the ctx-module
 * module requires to load CommonJS modules. It is augmented heavily below by Python methods.
 */
bootstrap.modules.fs = {
  constants: { S_IFDIR: 16384 },
  statSync: function statSync(filename) {
    const ret = bootstrap.modules.fs.statSync_inner(filename);
    if (ret)
      return ret;

    const err = new Error('file not found: ' + filename); 
    err.code='ENOENT'; 
    throw err;
  },
};

/* Modules which will be available to all requires */
bootstrap.builtinModules = { debug: bootstrap.modules.debug };

/* temp workaround for PythonMonkey bug */
globalThis.bootstrap = bootstrap;

return bootstrap;
})(globalThis.python)""")

def statSync_inner(filename: str) -> Union[Dict[str, int], bool]:
    """
    Inner function for statSync.

    Returns:
        Union[Dict[str, int], False]: The mode of the file or False if the file doesn't exist.
    """
    from os import stat
    if (os.path.exists(filename)):
        sb = stat(filename)
        return { 'mode': sb.st_mode }
    else:
        return False

def readFileSync(filename, charset) -> str:
    """
    Utility function for reading files.
    Returns:
        str: The contents of the file
    """
    with open(filename, "r", encoding=charset) as fileHnd:
        return fileHnd.read()

bootstrap.modules.fs.statSync_inner = statSync_inner
bootstrap.modules.fs.readFileSync   = readFileSync
bootstrap.modules.fs.existsSync     = os.path.exists

# Read ctx-module module from disk and invoke so that this file is the "main module" and ctx-module has
# require and exports symbols injected from the bootstrap object above. Current PythonMonkey bugs
# prevent us from injecting names properly so they are stolen from trail left behind in the global
# scope until that can be fixed.
with open(os.path.dirname(__file__) + "/node_modules/ctx-module/ctx-module.js", "r") as ctxModuleSource:
    initCtxModule = pm.eval("""'use strict';
(function moduleWrapper_forCtxModule(broken_require, broken_exports)
{
  const require = bootstrap.require;
  const exports = bootstrap.modules['ctx-module'];
""" + ctxModuleSource.read() + """
})
""");
#broken initCtxModule(bootstrap.require, bootstrap.modules['ctx-module'].exports)
initCtxModule();

def load(filename: str) -> Dict:  
    """
    Loads a python module using the importlib machinery sourcefileloader, prefills it with an exports object and returns the module.
    If the module is already loaded, returns it.

    Args:
        filename (str): The filename of the python module to load.

    Returns:
        : The loaded python module
    """

    name = os.path.basename(filename)
    if name not in sys.modules:
        sourceFileLoader = machinery.SourceFileLoader(name, filename)
        spec = importlib.util.spec_from_loader(sourceFileLoader.name, sourceFileLoader)
        module = importlib.util.module_from_spec(spec)
        sys.modules[name] = module
        module.exports = {}
        spec.loader.exec_module(module)
    else:
        module = sys.modules[name]
    return module.exports
globalThis.python.load = load

# API: pm.createRequire
def createRequire(filename, extraPaths = False, isMain = False):
    """
    returns a require function that resolves modules relative to the filename argument. 
    Conceptually the same as node:module.createRequire().

    example:
    from pythonmonkey import createRequire
    require = createRequire(__file__)
    require('./my-javascript-module')
    """
    createRequireInner = pm.eval("""'use strict';(
/**
 * Factory function which returns a fresh 'require' function. The module cache will inherit from
 * globalTHis.require, assuming it has been defined.
 *
 * @param {string} filename      the filename of the module that would get this require
 * @param {object} bootstrap     the bootstrap context; python imports that are invisible to normal JS
 * @param {string} extraPaths    colon-delimited list of paths to add to require.path
 * @param {boolean} isMain       true if the module is to be used as a program module
 *
 * @returns {function} require
 */
function createRequire(filename, bootstrap_broken, extraPaths, isMain)
{
  const bootstrap = globalThis.bootstrap; /** @bug PM-65 */
  const CtxModule = bootstrap.modules['ctx-module'].CtxModule;
  const moduleCache = globalThis.require?.cache || {};

  function loadPythonModule(module, filename)
  {
    module.exports = python.load(filename);
  }

  const module = new CtxModule(globalThis, filename, moduleCache);
  for (let path of python.paths)
    module.paths.push(path + '/node_modules');
  module.require.path.push(python.pythonMonkey.dir + '/builtin_modules');
  module.require.extensions['.py'] = loadPythonModule;

  if (isMain)
  {
    globalThis.module = module;
    globalThis.exports = module.exports;
    globalThis.require = module.require;
    globalThis.require.main = module;
    module.loaded = true;
    moduleCache[filename] = module;
  }

  if (extraPaths)
    module.require.path.splice(module.require.path.length, 0, ...(extraPaths.split(':')));

  return module.require;
})""")
    fullFilename = os.path.abspath(filename)
    if (extraPaths):
        extraPaths = ':'.join(extraPaths)
    return createRequireInner(fullFilename, 'broken', extraPaths, isMain)
# API: pm.runProgramModule
def runProgramModule(filename, argv, extraPaths=[]):
    """
    Run the program module. This loads the code from disk, sets up the execution environment, and then
    invokes the program module (aka main module). The program module is different from other modules in that
    1. it cannot return (must throw)
    2. the outermost block scope is the global scope, effectively making its scope a super-global to
       other modules
    """
    fullFilename = os.path.abspath(filename)
    createRequire(fullFilename, extraPaths, True)
    globalThis.__filename = fullFilename;
    globalThis.__dirname = os.path.dirname(fullFilename);
    with open(fullFilename, encoding="utf-8", mode="r") as mainModuleSource:
        pm.eval(mainModuleSource.read())<|MERGE_RESOLUTION|>--- conflicted
+++ resolved
@@ -32,7 +32,6 @@
 from . import pythonmonkey as pm 
 
 # Add some python functions to the global python object for code in this file to use.
-<<<<<<< HEAD
 globalThis = pm.eval("globalThis;")
 pm.eval("globalThis.python = { pythonMonkey: {}, stdout: {}, stderr: {} }")
 globalThis.pmEval = pm.eval
@@ -57,18 +56,6 @@
   exit(exitCode);
 }
 """)(sys.exit);
-=======
-globalThis = pm.eval("globalThis;");
-pm.eval("globalThis.python = { pythonMonkey: {} }");
-globalThis.pmEval = pm.eval;
-globalThis.python.print = print;
-globalThis.python.stdout_write = sys.stdout.write;
-globalThis.python.stderr_write = sys.stderr.write;
-globalThis.python.getenv = os.getenv;
-globalThis.python.pythonMonkey.dir = os.path.dirname(__file__);
-globalThis.python.paths = ':'.join(sys.path);
-pm.eval("python.paths = python.paths.split(':'); true"); # fix when pm supports arrays
->>>>>>> ea94a138
 
 # bootstrap is effectively a scoping object which keeps us from polluting the global JS scope.
 # The idea is that we hold a reference to the bootstrap object in Python-load, for use by the
