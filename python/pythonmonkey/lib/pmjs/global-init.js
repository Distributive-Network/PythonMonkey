/**
 * @file        global-init.js
 *              Set up global scope which is used to run either program or REPL code in the pmjs script
 *              runner.
 *
 * @author      Wes Garland, wes@distributive.network
 * @date        June 2023
 * 
 * @copyright Copyright (c) 2023 Distributive Corp.
 */
'use strict';

/* Anything loaded with require() before the program started was a side effect and not part of the 
 * program. This means that by now, whoever needed the resources should have memoized them someplace
 * safe, and we can remove them to keep the namespace clean.
 */
for (let mid in require.cache)
  delete require.cache[mid];

/* Recreate the python object as an EventEmitter */
const { EventEmitter } = require('events');
const originalPython = globalThis.python;
const python = globalThis.python = new EventEmitter('python');
Object.assign(python, originalPython);

/* Emulate node's process.on('error') behaviour with python.on('error'). */
python.on('error', function unhandledError(error) {
  if (python.listenerCount('error') > 1)
    return;
  if (python.listenerCount('error') === 0 || python.listeners('error')[0] === unhandledError)
    python.emit('unhandledException', error);
});

/**
<<<<<<< HEAD
 * Set the global arguments array, which is just the program's argv.  We use an argvBuilder function to
 * get around PythonMonkey's missing list->Array coercion. /wg june 2023 
 */
exports.makeArgvBuilder = function globalInit$$makeArgvBuilder()
{
  const argv = [];
  globalThis.arguments = argv;
  return argvBuilder;

  function argvBuilder(arg)
  {
    globalThis.arguments.push(arg)
  }
}

/**
=======
>>>>>>> c8b0f61d
 * runProgramModule wants to include the require.cache from the pre-program loads (e.g. via -r or -e), but
 * due to current bugs in PythonMonkey, we can't access the cache property of require because it is a JS
 * function wrapped in a Python function wrapper exposed to script as a native function.
 *
 * This patch swaps in a descended version of require(), which has the same require.cache, but that has
 * side effects in terms of local module id resolution, so this patch happens only right before we want
 * to fire up the program module.
 */
exports.patchGlobalRequire = function pmjs$$patchGlobalRequire()
{
  globalThis.require = require;
};

exports.initReplLibs = function pmjs$$initReplLibs()
{
  globalThis.util = require('util');
<<<<<<< HEAD
  globalThis.events = require('events');
}

/**
 * Temporary API until we get EventEmitters working. Replace this export for a custom handler.
 */
exports.uncaughtExceptionHandler = function globalInit$$uncaughtExceptionHandler(error)
{
  error.name = 'Uncaught ' + error.name;
  if (python._events && python._events['uncaughtException'])
    python.emit('uncaughtException', error);
  else
  {
    console.error(error);
    python.exit(1);
  }
}

/**
 * Temporary API until we get EventEmitters working. Replace this export for a custom handler.
 */
exports.unhandledRejectionHandler = function globalInit$$unhandledRejectionHandler(error)
{
  if (python._events && python._events['uncaughtRejection'])
    python.emit('unhandledRejection', error);
  else
  {
    console.error(error);
    python.exit(1);
  }
}
=======
};
>>>>>>> c8b0f61d
<|MERGE_RESOLUTION|>--- conflicted
+++ resolved
@@ -24,7 +24,8 @@
 Object.assign(python, originalPython);
 
 /* Emulate node's process.on('error') behaviour with python.on('error'). */
-python.on('error', function unhandledError(error) {
+python.on('error', function unhandledError(error) 
+{
   if (python.listenerCount('error') > 1)
     return;
   if (python.listenerCount('error') === 0 || python.listeners('error')[0] === unhandledError)
@@ -32,7 +33,6 @@
 });
 
 /**
-<<<<<<< HEAD
  * Set the global arguments array, which is just the program's argv.  We use an argvBuilder function to
  * get around PythonMonkey's missing list->Array coercion. /wg june 2023 
  */
@@ -44,13 +44,11 @@
 
   function argvBuilder(arg)
   {
-    globalThis.arguments.push(arg)
+    globalThis.arguments.push(arg);
   }
-}
+};
 
 /**
-=======
->>>>>>> c8b0f61d
  * runProgramModule wants to include the require.cache from the pre-program loads (e.g. via -r or -e), but
  * due to current bugs in PythonMonkey, we can't access the cache property of require because it is a JS
  * function wrapped in a Python function wrapper exposed to script as a native function.
@@ -67,9 +65,8 @@
 exports.initReplLibs = function pmjs$$initReplLibs()
 {
   globalThis.util = require('util');
-<<<<<<< HEAD
   globalThis.events = require('events');
-}
+};
 
 /**
  * Temporary API until we get EventEmitters working. Replace this export for a custom handler.
@@ -84,7 +81,7 @@
     console.error(error);
     python.exit(1);
   }
-}
+};
 
 /**
  * Temporary API until we get EventEmitters working. Replace this export for a custom handler.
@@ -98,7 +95,4 @@
     console.error(error);
     python.exit(1);
   }
-}
-=======
-};
->>>>>>> c8b0f61d
+};