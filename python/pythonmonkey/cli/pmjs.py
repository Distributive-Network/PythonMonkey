--- conflicted
+++ resolved
@@ -3,15 +3,12 @@
 # @author       Wes Garland, wes@distributive.network
 # @date         June 2023
 
-<<<<<<< HEAD
-import sys, os, readline, signal, getopt, asyncio
-=======
-import sys, os, signal, getopt
+import sys, os, signal, getopt, asyncio
 try:
   import readline # Unix
 except ImportError:
   import pyreadline3 as readline # Windows
->>>>>>> 1db87d8b
+
 import pythonmonkey as pm
 globalThis = pm.eval("globalThis")
 evalOpts = { 'filename': __file__, 'fromPythonFrame': True, 'strict': False } # type: pm.EvalOptions
