--- conflicted
+++ resolved
@@ -252,62 +252,6 @@
         if (cmd_output is not None):
           print(cmd_output)
         statement = ""
-<<<<<<< HEAD
-    signal.signal(signal.SIGINT, sigint_handler)
-
-    # Main Loop
-    #
-    # Read lines entered by the user and collect them in a statement. Once the statement is a candiate
-    # for JavaScript evaluation (determined by pm.isCompilableUnit(), send it to replEval(). Statements
-    # beginning with a . are interpreted as REPL commands and sent to replCmd().
-    #
-    # Beware - extremely tricky interplay between readline and the SIGINT handler. This is largely because we
-    # we can't clear the pending line buffer, so we have to fake it by re-displaying the prompt and subtracting
-    # characters. Another complicating factor is that the handler will suspend and resume readline, but there
-    # is no mechanism to force readline to return before the user presses enter.
-    #
-    while got_sigint < 2:
-        try:
-            inner_loop = False
-            if (statement == ""):
-                statement = input('> ')[readline_skip_chars:]
-            readline_skip_chars = 0
-
-            if (len(statement) == 0):
-                continue
-            if (statement[0] == '.'):
-                cmd_output = globalThis.replCmd(statement[1:]);
-                if (cmd_output != None):
-                  print(cmd_output)
-                statement = ""
-                continue
-            if (pm.isCompilableUnit(statement)):
-                print(globalThis.replEval(statement))
-                statement = ""
-                got_sigint = 0
-            else:
-                got_sigint = 0
-                # This loop builds a multi-line statement, but if the user hits ^C during this build, we
-                # abort the statement. The tricky part here is that the input('... ') doesn't quit when
-                # SIGINT is received, so we have to patch things up so that the next-entered line is
-                # treated as the input at the top of the loop.
-                while (got_sigint == 0):
-                    inner_loop = True
-                    lineBuffer = input('... ')
-                    more = lineBuffer[readline_skip_chars:]
-                    readline_skip_chars = 0
-                    if (got_sigint > 0):
-                        statement = more
-                        break
-                    statement = statement + '\n' + more
-                    if (pm.isCompilableUnit(statement)):
-                        print(globalThis.replEval(statement))
-                        statement = ""
-                        break
-        except EOFError:
-            print()
-            quit()
-=======
         continue
       if (pm.isCompilableUnit(statement)):
         print(globalThis.replEval(statement))
@@ -336,7 +280,6 @@
     except EOFError:
       print()
       quit()
->>>>>>> c8b0f61d
 
 
 def usage():
@@ -439,76 +382,6 @@
       pm.runProgramModule(args[0], args, requirePath)
       await pm.wait()  # blocks until all asynchronous calls finish
     try:
-<<<<<<< HEAD
-        opts, args = getopt.getopt(sys.argv[1:], "hie:p:r:v", ["help", "eval=", "print=", "require=", "version", "interactive", "use-strict", "inspect"])
-    except getopt.GetoptError as err:
-        # print help information and exit:
-        print(err)  # will print something like "option -a not recognized"
-        usage()
-        sys.exit(2)
-    output = None
-    verbose = False
-    for o, a in opts:
-        if o in ("-v", "--version"):
-            print(pm.__version__)
-            sys.exit()
-        elif o in ("--use-strict"):
-            evalOpts['strict'] = True
-        elif o in ("-h", "--help"):
-            usage()
-            sys.exit()
-        elif o in ("-i", "--interactive"):
-            forceRepl = True
-        elif o in ("-e", "--eval"):
-            pm.eval(a, evalOpts)
-            enterRepl = False
-        elif o in ("-p", "--print"):
-            print(pm.eval(a, evalOpts))
-            enterRepl = False
-        elif o in ("-r", "--require"):
-            globalThis.require(a)
-        elif o in ("--inspect"):
-            pmdb.enable()
-        else:
-            assert False, "unhandled option"
-
-    if (len(args) > 0):
-        async def runJS():
-            hasUncaughtException = False
-            loop = asyncio.get_running_loop()
-            # See https://docs.python.org/3.11/library/asyncio-eventloop.html#error-handling-api
-            def exceptionHandler(loop, context):
-                error = context["exception"]
-                try:
-                    globalInitModule.uncaughtExceptionHandler(error)
-                except SystemExit: # the "exception" raised by `sys.exit()` call
-                    pass
-                finally:
-                    pm.stop() # unblock `await pm.wait()` to gracefully exit the program
-                    nonlocal hasUncaughtException
-                    hasUncaughtException = True
-            loop.set_exception_handler(exceptionHandler)
-
-            def cleanupExit(code):
-                pm.stop()
-                realExit(code)
-            realExit = globalThis.python.exit
-            globalThis.python.exit = cleanupExit
-
-            try:
-                globalInitModule.patchGlobalRequire()
-                pm.runProgramModule(args[0], args, requirePath)
-                await pm.wait() # blocks until all asynchronous calls finish
-                if hasUncaughtException:
-                    sys.exit(1)
-            except Exception as error:
-                print(error, file=sys.stderr)
-                sys.exit(1)
-        asyncio.run(runJS())
-    elif (enterRepl or forceRepl):
-        globalInitModule.initReplLibs()
-        repl()
-=======
       asyncio.run(runJS())
     except KeyboardInterrupt:
       print()  # silently going to end the program instead of printing out the Python traceback
@@ -523,7 +396,6 @@
 
   globalThis.python.exit()  # need for python.exit.code in require.py
 
->>>>>>> c8b0f61d
 
 if __name__ == "__main__":
   main()