# @file     XMLHttpRequest-internal.py
# @brief    internal helper functions for XMLHttpRequest
# @author   Tom Tang <xmader@distributive.network>
# @date     August 2023
# @copyright Copyright (c) 2023 Distributive Corp.

import asyncio
import aiohttp
import yarl
import io
import platform
import pythonmonkey as pm
from typing import Union, ByteString, Callable, TypedDict

class XHRResponse(TypedDict, total=True):
    """
    See definitions in `XMLHttpRequest-internal.d.ts`
    """
    url: str
    status: int
    statusText: str
    contentLength: int
    getResponseHeader: Callable[[str], Union[str, None]]
    getAllResponseHeaders: Callable[[], str]
    abort: Callable[[], None]

async def request(
    method: str,
    url: str,
    headers: dict,
    body: Union[str, ByteString],
    timeoutMs: float,
    # callbacks for request body progress
    processRequestBodyChunkLength: Callable[[int], None],
    processRequestEndOfBody: Callable[[], None],
    # callbacks for response progress
    processResponse: Callable[[XHRResponse], None],
    processBodyChunk: Callable[[bytearray], None],
    processEndOfBody: Callable[[], None],
    # callbacks for known exceptions
    onTimeoutError: Callable[[asyncio.TimeoutError], None],
    onNetworkError: Callable[[aiohttp.ClientError], None],
    /
):
    debug = pm.bootstrap.require("debug");

    class BytesPayloadWithProgress(aiohttp.BytesPayload):
        _chunkMaxLength = 2**16 # aiohttp default

        async def write(self, writer) -> None:
            debug('xhr:io')('begin chunked write')
            buf = io.BytesIO(self._value)
            chunk = buf.read(self._chunkMaxLength)
            while chunk:
                debug('xhr:io')('  writing', len(chunk), 'bytes')
                await writer.write(chunk)
                processRequestBodyChunkLength(len(chunk))
                chunk = buf.read(self._chunkMaxLength)
            processRequestEndOfBody()
            debug('xhr:io')('finish chunked write')

    if isinstance(body, str):
        body = bytes(body, "utf-8")

    # set default headers
    headers.setdefault("user-agent", f"Python/{platform.python_version()} PythonMonkey/{pm.__version__}")
    debug('xhr:headers')('after set default\n', headers)

    if timeoutMs > 0:
        timeoutOptions = aiohttp.ClientTimeout(total=timeoutMs/1000) # convert to seconds
    else:
        timeoutOptions = aiohttp.ClientTimeout() # default timeout

    try:
        debug('xhr:aiohttp')('creating request for', url)
        async with aiohttp.request(method=method,
                                url=yarl.URL(url, encoded=True),
                                headers=headers,
                                data=BytesPayloadWithProgress(body) if body else None,
                                timeout=timeoutOptions,
        ) as res:
            debug('xhr:aiohttp')('got', res.content_type, 'result')
            def getResponseHeader(name: str):
                return res.headers.get(name)
            def getAllResponseHeaders():
                headers = []
                for name, value in res.headers.items():
                    headers.append(f"{name.lower()}: {value}")
                headers.sort()
                return "\r\n".join(headers)
            def abort():
                debug('xhr:io')('abort')
                res.close()

            # readyState HEADERS_RECEIVED
            responseData: XHRResponse = { # FIXME: PythonMonkey bug: the dict will be GCed if directly as an argument
                'url': str(res.real_url),
                'status': res.status,
                'statusText': str(res.reason or ''),

                'getResponseHeader': getResponseHeader,
                'getAllResponseHeaders': getAllResponseHeaders,
                'abort': abort,
<<<<<<< HEAD

=======
>>>>>>> ae2b7a08
                'contentLength': res.content_length or 0,
            }
            processResponse(responseData)

            async for data in res.content.iter_any():
                processBodyChunk(bytearray(data)) # PythonMonkey only accepts the mutable bytearray type
<<<<<<< HEAD

=======
>>>>>>> ae2b7a08
            # readyState DONE
            processEndOfBody()
    except asyncio.TimeoutError as e:
        onTimeoutError(e)
        raise # rethrow
    except aiohttp.ClientError as e:
        onNetworkError(e)
        raise # rethrow

def decodeStr(data: bytes, encoding='utf-8'): # XXX: Remove this once we get proper TextDecoder support
    return str(data, encoding=encoding)

# Module exports
exports['request'] = request # type: ignore
exports['decodeStr'] = decodeStr # type: ignore<|MERGE_RESOLUTION|>--- conflicted
+++ resolved
@@ -101,20 +101,12 @@
                 'getResponseHeader': getResponseHeader,
                 'getAllResponseHeaders': getAllResponseHeaders,
                 'abort': abort,
-<<<<<<< HEAD
-
-=======
->>>>>>> ae2b7a08
                 'contentLength': res.content_length or 0,
             }
             processResponse(responseData)
 
             async for data in res.content.iter_any():
                 processBodyChunk(bytearray(data)) # PythonMonkey only accepts the mutable bytearray type
-<<<<<<< HEAD
-
-=======
->>>>>>> ae2b7a08
             # readyState DONE
             processEndOfBody()
     except asyncio.TimeoutError as e:
