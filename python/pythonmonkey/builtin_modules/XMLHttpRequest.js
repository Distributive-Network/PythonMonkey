/**
 * @file     XMLHttpRequest.js
 *           Implement the XMLHttpRequest (XHR) API
 *
 * @author   Tom Tang <xmader@distributive.network>
 * @date     August 2023
 * 
 * @copyright Copyright (c) 2023 Distributive Corp.
 */
'use strict';

const { EventTarget, Event } = require('event-target');
const { DOMException } = require('dom-exception');
const { URL, URLSearchParams } = require('url');
const { request, decodeStr } = require('XMLHttpRequest-internal');
const debug = globalThis.python.eval('__import__("pythonmonkey").bootstrap.require')('debug');

<<<<<<< HEAD
debug('xhr:module')('loaded XMLHttpRequest.js module');

=======
>>>>>>> ae2b7a08
/**
 * Truncate a string-like thing for display purposes, returning a string.
 * @param {any}     what     The thing to truncate; must have a slice method and index property.
 *                           Works with string, array, typedarray, etc.
 * @param {number}  maxlen   The maximum length for truncation
 * @param {boolean} coerce   Not false = coerce to printable character codes  
 * @returns {string}
 */
function trunc(what, maxlen, coerce)
{
  if (coerce !== false && typeof what !== 'string')
  {
    what = Array.from(what).map(x => {
      if (x > 31 && x < 127)
        return String.fromCharCode(x);
      else if (x < 32)
<<<<<<< HEAD
        return eval('"\\u24' + ((x).toString(16)).padStart(2,0) + '"')
=======
        return String.fromCharCode(0x2400 + Number(x));
>>>>>>> ae2b7a08
      else if (x === 127)
        return '\u2421';
      else
        return '\u2423';
    }).join('');
  }
  return `${what.slice(0, maxlen)}${what.length > maxlen ? '\u2026' : ''}`;
}

// exposed
/**
 * Events using the ProgressEvent interface indicate some kind of progression. 
 */
class ProgressEvent extends Event
{
  /**
   * @param {string} type
   * @param {{ lengthComputable?: boolean; loaded?: number; total?: number; }} eventInitDict
   */
  constructor (type, eventInitDict = {})
  {
    super(type);
    this.lengthComputable = eventInitDict.lengthComputable ?? false;
    this.loaded = eventInitDict.loaded ?? 0;
    this.total = eventInitDict.total ?? 0;
    this.debugTag = 'xhr:';
  }
}

// exposed
class XMLHttpRequestEventTarget extends EventTarget
{
  // event handlers
  /** @typedef {import('event-target').EventListenerFn} EventListenerFn */
  /** @type {EventListenerFn} */
  onloadstart;
  /** @type {EventListenerFn} */
  onprogress;
  /** @type {EventListenerFn} */
  onabort;
  /** @type {EventListenerFn} */
  onerror;
  /** @type {EventListenerFn} */
  onload;
  /** @type {EventListenerFn} */
  ontimeout;
  /** @type {EventListenerFn} */
  onloadend;
}

// exposed
class XMLHttpRequestUpload extends XMLHttpRequestEventTarget
{}

const FORBIDDEN_REQUEST_METHODS = [
  'TRACE',
  'TRACK',
  'CONNECT'
];

// exposed
/**
 * Implement the `XMLHttpRequest` API (`XHR` for short) according to the spec.
 * @see https://xhr.spec.whatwg.org/
 */
class XMLHttpRequest extends XMLHttpRequestEventTarget
{
  // event handler
  /** @type {EventListenerFn} */
  onreadystatechange = null;

  // 
  // states
  // 
  /** @readonly */ static UNSENT           = 0;
  /** @readonly */ static OPENED           = 1;
  /** @readonly */ static HEADERS_RECEIVED = 2;
  /** @readonly */ static LOADING          = 3;
  /** @readonly */ static DONE             = 4;

  /** @readonly */ UNSENT           = 0;
  /** @readonly */ OPENED           = 1;
  /** @readonly */ HEADERS_RECEIVED = 2;
  /** @readonly */ LOADING          = 3;
  /** @readonly */ DONE             = 4;

  /**
   * Returns client's state.
   */
  get readyState()
  {
    return this.#state;
  }

  // 
  // request
  // 
  /**
   * Sets the request method, request URL, and synchronous flag.
   * @typedef {'DELETE' | 'GET' | 'HEAD' | 'OPTIONS' | 'POST' | 'PUT'} Method
   * @param {Method} method 
   * @param {string | URL} url 
   * @param {boolean} async 
   * @param {string} username 
   * @param {string} password 
   * @see https://xhr.spec.whatwg.org/#the-open()-method
   */
  open(method, url, async = true, username = null, password = null)
  {
    debug('xhr:open')('open start, method=' + method);
    // Normalize the method.
    // @ts-expect-error
    method = method.toString().toUpperCase();

    // Check for valid request method
    if (!method || FORBIDDEN_REQUEST_METHODS.includes(method))
      throw new DOMException('Request method not allowed', 'SecurityError');

    const parsedURL = new URL(url);
    if (username)
      parsedURL.username = username;
    if (password)
      parsedURL.password = password;
    debug('xhr:open')('url is ' + parsedURL.href);

    // step 11
    this.#sendFlag = false;
    this.#uploadListenerFlag = false;
    this.#requestMethod = method;
    this.#requestURL = parsedURL;
    if (async === false)
      this.#synchronousFlag = true;
    this.#requestHeaders = {}; // clear
    this.#response = null;
    this.#receivedBytes = [];
    this.#responseObject = null;

    // step 12
    if (this.#state !== XMLHttpRequest.OPENED)
    {
      this.#state = XMLHttpRequest.OPENED;
      this.dispatchEvent(new Event('readystatechange'));
    }
    debug('xhr:open')('finished open, state is ' + this.#state);
  }

  /**
   * Combines a header in author request headers.
   * @param {string} name 
   * @param {string} value 
   */
  setRequestHeader(name, value)
  {
    debug('xhr:headers')(`set header ${name}=${value}`);
    if (this.#state !== XMLHttpRequest.OPENED)
      throw new DOMException('setRequestHeader can only be called when state is OPEN', 'InvalidStateError');
    if (this.#sendFlag)
      throw new DOMException('send flag is true', 'InvalidStateError');

    // Normalize value
    value = value.toString().trim();
    name = name.toString().trim().toLowerCase();

    // TODO: do we need to throw for forbidden request-headers here?
    // see https://fetch.spec.whatwg.org/#forbidden-request-header

    // Combine header values
    if (this.#requestHeaders[name])
      this.#requestHeaders[name] += ', ' + value;
    else
      this.#requestHeaders[name] = value;
  }

  /**
   * Timeout time in **milliseconds**.  
   * When set to a non-zero value will cause fetching to terminate after the given time has passed.
   */
  timeout = 0;

  /**
   * A boolean value that indicates whether or not cross-site `Access-Control` requests should be made using credentials such as cookies, authorization headers or TLS client certificates.  
   * Setting withCredentials has no effect on same-origin requests.
   * @see https://xhr.spec.whatwg.org/#the-withcredentials-attribute
   */
  get withCredentials()
  {
    return this.#crossOriginCredentials;
  }
  set withCredentials(flag)
  {
    // step 1
    if (this.#state !== XMLHttpRequest.UNSENT && this.#state !== XMLHttpRequest.OPENED)
      // The XHR internal state should be UNSENT or OPENED.
      throw new DOMException('XMLHttpRequest must not be sending.', 'InvalidStateError');
    // step 2
    if (this.#sendFlag)
      throw new DOMException('send() has already been called', 'InvalidStateError');
    // step 3
    this.#crossOriginCredentials = flag;
    // TODO: figure out what cross-origin means in PythonMonkey. Is it always same-origin request? What to send?
  }

  /**
   * Returns the associated XMLHttpRequestUpload object.  
   * It can be used to gather transmission information when data is transferred to a server. 
   */
  get upload()
  {
    return this.#uploadObject;
  }

  /**
   * Initiates the request.
   * @typedef {TypedArray | DataView | ArrayBuffer | URLSearchParams | string} XMLHttpRequestBodyInit
   * @param {XMLHttpRequestBodyInit | null} body 
   * @see https://xhr.spec.whatwg.org/#dom-xmlhttprequest-send
   */
  send(body = null)
  {
    debug('xhr:send')(`sending; body length=${body?.length}`);
    if (this.#state !== XMLHttpRequest.OPENED) // step 1
      throw new DOMException('connection must be opened before send() is called', 'InvalidStateError');
    if (this.#sendFlag) // step 2
      throw new DOMException('send has already been called', 'InvalidStateError');

    if (['GET', 'HEAD'].includes(this.#requestMethod)) // step 3
      body = null;

    // step 4
    this.#requestBody = null;
    if (body !== null)
    {
      let extractedContentType = null;
      if (body instanceof URLSearchParams)
      {
        this.#requestBody = body.toString();
        extractedContentType = 'application/x-www-form-urlencoded;charset=UTF-8';
      }
      else if (typeof body === 'string')
      {
        this.#requestBody = body;
        extractedContentType = 'text/plain;charset=UTF-8';
      }
      else // BufferSource
      {
        this.#requestBody = body instanceof ArrayBuffer ? new Uint8Array(body) : new Uint8Array(body.buffer); // make a copy
      }

      const originalAuthorContentType = this.#requestHeaders['content-type'];
      if (!originalAuthorContentType && extractedContentType)
        this.#requestHeaders['content-type'] = extractedContentType;
    }
    debug('xhr:send')(`content-type=${this.#requestHeaders['content-type']}`);

    // step 5
    if (this.#uploadObject._hasAnyListeners())
      this.#uploadListenerFlag = true;

    // FIXME: do we have to initiate request here instead of in #sendAsync? (step 6)

    this.#uploadCompleteFlag = false; // step 7
    this.#timedOutFlag = false; // step 8
    if (this.#requestBody === null) // step 9
      this.#uploadCompleteFlag = true;
    this.#sendFlag = true; // step 10

    if (!this.#synchronousFlag) // step 11
      this.#sendAsync();
    else // step 12
      this.#sendSync();
  }

  /**
   * @see https://xhr.spec.whatwg.org/#dom-xmlhttprequest-send step 11
   */
  #sendAsync()
  {
    debug('xhr:send')('sending in async mode');
    this.dispatchEvent(new ProgressEvent('loadstart', { loaded:0, total:0 })); // step 11.1
    
    let requestBodyTransmitted = 0; // step 11.2
    let requestBodyLength = this.#requestBody ? this.#requestBody.length : 0; // step 11.3
    if (!this.#uploadCompleteFlag && this.#uploadListenerFlag) // step 11.5
      this.#uploadObject.dispatchEvent(new ProgressEvent('loadstart', { loaded:requestBodyTransmitted, total:requestBodyLength }));
    
    if (this.#state !== XMLHttpRequest.OPENED || !this.#sendFlag) // step 11.6
      return;
    
    // step 11.7
    const processRequestBodyChunkLength = (/** @type {number} */ bytesLength) => 
    {
      requestBodyTransmitted += bytesLength;
      if (this.#uploadListenerFlag)
        this.#uploadObject.dispatchEvent(new ProgressEvent('progress', { loaded:requestBodyTransmitted, total:requestBodyLength }));
    };

    // step 11.8
    const processRequestEndOfBody = () =>
    {
      this.#uploadCompleteFlag = true;
      if (!this.#uploadListenerFlag)
        return;
      for (const eventType of ['progress', 'load', 'loadend'])
        this.#uploadObject.dispatchEvent(new ProgressEvent(eventType, { loaded:requestBodyTransmitted, total:requestBodyLength }));
    };

    // step 11.9
    let responseLength = 0;
    const processResponse = (response) =>
    {
      debug('xhr:response')(`response headers ----\n${response.getAllResponseHeaders()}`);
      this.#response = response; // step 11.9.1
      this.#state = XMLHttpRequest.HEADERS_RECEIVED; // step 11.9.4
      this.dispatchEvent(new Event('readystatechange')); // step 11.9.5
      if (this.#state !== XMLHttpRequest.HEADERS_RECEIVED) // step 11.9.6
        return;
      responseLength = this.#response.contentLength; // step 11.9.8
    };

    const processBodyChunk = (/** @type {Uint8Array} */ bytes) =>
    {
      debug('xhr:response')(`recv chunk, ${bytes.length} bytes (${trunc(bytes, 100)})`);
      this.#receivedBytes.push(bytes);
      if (this.#state === XMLHttpRequest.HEADERS_RECEIVED)
        this.#state = XMLHttpRequest.LOADING;
      this.dispatchEvent(new Event('readystatechange'));
      this.dispatchEvent(new ProgressEvent('progress', { loaded:this.#receivedLength, total:responseLength }));
    };

    /**
     * @see https://xhr.spec.whatwg.org/#handle-response-end-of-body
     */
    const processEndOfBody = () =>
    {
      debug('xhr:response')(`end of body, received ${this.#receivedLength} bytes`);
      const transmitted = this.#receivedLength; // step 3
      const length = responseLength || 0; // step 4

      this.dispatchEvent(new ProgressEvent('progress', { loaded:transmitted, total:length })); // step 6
      this.#state = XMLHttpRequest.DONE; // step 7
      this.#sendFlag = false; // step 8

      this.dispatchEvent(new Event('readystatechange')); // step 9
      for (const eventType of ['load', 'loadend']) // step 10, step 11
        this.dispatchEvent(new ProgressEvent(eventType, { loaded:transmitted, total:length }));
    };

    debug('xhr:send')(`${this.#requestMethod} ${this.#requestURL.href}`);
    debug('xhr:headers')('headers=' + Object.entries(this.#requestHeaders));

    // send() step 6
    request(
      this.#requestMethod,
      this.#requestURL.toString(),
      this.#requestHeaders,
      this.#requestBody ?? '',
      this.timeout,
      processRequestBodyChunkLength,
      processRequestEndOfBody,
      processResponse,
      processBodyChunk,
      processEndOfBody,
      () => (this.#timedOutFlag = true), // onTimeoutError
      () => (this.#response = null /* network error */), // onNetworkError
    ).catch((e) => this.#handleErrors(e));
  }

  /**
   * @see https://xhr.spec.whatwg.org/#dom-xmlhttprequest-send step 12
   */
  #sendSync()
  {
    /* Synchronous XHR deprecated. /wg march 2024 */
    throw new DOMException('synchronous XHR is not supported', 'NotSupportedError');
  }

  /**
   * @see https://xhr.spec.whatwg.org/#handle-errors
   * @param {Error} e 
   */
  #handleErrors(e)
  {
    if (!this.#sendFlag) // step 1
      return;
    if (this.#timedOutFlag) // step 2
      return this.#reportRequestError('timeout', new DOMException(e.toString(), 'TimeoutError'));
    if (this.#response === null /* network error */) // step 4
      return this.#reportRequestError('error', new DOMException(e.toString(), 'NetworkError'));
    else // unknown errors
      return this.#reportRequestError('error', new DOMException(e.toString(), 'InvalidStateError'));
  }

  /**
   * @see https://xhr.spec.whatwg.org/#request-error-steps
   * @param {string} event event type
   * @param {DOMException} exception
   */
  #reportRequestError(event, exception)
  {
    this.#state = XMLHttpRequest.DONE; // step 1
    this.#sendFlag = false; // step 2

    this.#response = null/* network error */; // step 3

    if (this.#synchronousFlag) // step 4
      throw exception;

    this.dispatchEvent(new Event('readystatechange')); // step 5

    if (!this.#uploadCompleteFlag) // step 6
    {
      this.#uploadCompleteFlag = true;
      if (this.#uploadListenerFlag)
      {
        this.#uploadObject.dispatchEvent(new ProgressEvent(event, { loaded:0, total:0 }));
        this.#uploadObject.dispatchEvent(new ProgressEvent('loadend', { loaded:0, total:0 }));
      }
    }

    this.dispatchEvent(new ProgressEvent(event, { loaded:0, total:0 })); // step 7
    this.dispatchEvent(new ProgressEvent('loadend', { loaded:0, total:0 })); // step 8
  }

  /**
   * Cancels any network activity. 
   * @see https://xhr.spec.whatwg.org/#the-abort()-method
   */
  abort()
  {
    if (this.#response)
      this.#response.abort(); // step 1

    if (
      (this.#state === XMLHttpRequest.OPENED && this.#sendFlag)
      || this.#state === XMLHttpRequest.HEADERS_RECEIVED
      || this.#state === XMLHttpRequest.LOADING
    ) // step 2
      return this.#reportRequestError('abort', new DOMException('Aborted.', 'AbortError'));

    if (this.#state === XMLHttpRequest.DONE) // step 3
    {
      this.#state = XMLHttpRequest.UNSENT;
      this.#response = null; /* network error */
    }
  }

  // 
  // response
  // 
  /**
   * @return {string}
   */
  get responseURL()
  {
    if (!this.#response)
      return '';
    else
      return this.#response.url;
  }

  /**
   * @return {number} HTTP status code
   */
  get status()
  {
    if (!this.#response)
      return 0;
    else
      return this.#response.status;
  }

  /**
   * @return {string} HTTP status message
   */
  get statusText()
  {
    if (!this.#response)
      return '';
    else
      return this.#response.statusText;
  }

  /**
   * @param {string} name 
   * @return {string} the text of a particular header's value
   */
  getResponseHeader(name)
  {
    if (!this.#response)
      return null;
    else
      return this.#response.getResponseHeader(name) ?? null;
  }

  /**
   * @return {string} all the response headers, separated by CRLF, as a string, or returns null if no response has been received. 
   */
  getAllResponseHeaders()
  {
    if (!this.#response)
      return '';
    else
      return this.#response.getAllResponseHeaders();
  }

  /**
   * Acts as if the `Content-Type` header value for a response is mime.  
   * (It does not change the header.) 
   * @param {string} mime 
   */
  overrideMimeType(mime)
  {
    // TODO
  }

  /**
   * @typedef {"" | "arraybuffer" | "blob" | "document" | "json" | "text"} ResponseType
   */
  get responseType()
  {
    return this.#responseType;
  }
  set responseType(t)
  {
    if (this.#state === XMLHttpRequest.LOADING || this.#state === XMLHttpRequest.DONE)
      throw new DOMException('responseType can only be set before send()', 'InvalidStateError');
    if (!['', 'text', 'arraybuffer', 'json'].includes(t))
      throw new DOMException('only responseType "text" or "arraybuffer" or "json" is supported', 'NotSupportedError');
    this.#responseType = t;
  }

  /**
   * @see https://xhr.spec.whatwg.org/#text-response
   * @return {string}
   */
  #getTextResponse()
  {
    // TODO: refactor using proper TextDecoder API
    // TODO: handle encodings other than utf-8
    this.#responseObject = decodeStr(this.#mergeReceivedBytes(), 'utf-8');
    return this.#responseObject;
  }

  /**
   * Returns the response body.
   * @see https://xhr.spec.whatwg.org/#the-response-attribute
   */
  get response()
  {
    if (this.#responseType === '' || this.#responseType === 'text') // step 1
      return this.responseText;
    if (this.#state !== XMLHttpRequest.DONE) // step 2
      return null;

    if (this.#responseObject) // step 4
      return this.#responseObject;
    if (this.#responseType === 'arraybuffer') // step 5
    {
      this.#responseObject = this.#mergeReceivedBytes().buffer;
      return this.#responseObject;
    }
    
    if (this.#responseType === 'json') // step 8
    {
      // step 8.2
      if (this.#receivedLength === 0) // response’s body is null
        return null;
      // step 8.3
      let jsonObject = null;
      try
      {
        // TODO: use proper TextDecoder API
        const str = decodeStr(this.#mergeReceivedBytes(), 'utf-8'); // only supports utf-8, see https://infra.spec.whatwg.org/#parse-json-bytes-to-a-javascript-value
        jsonObject = JSON.parse(str);
      }
      catch (exception)
      {
        return null;
      }
      // step 8.4
      this.#responseObject = jsonObject;
    }

    // step 6 and step 7 ("blob" or "document") are not supported
    throw new DOMException(`unsupported responseType "${this.#responseType}"`, 'InvalidStateError');
  }

  /**
   * Returns response as text.
   */
  get responseText()
  {
    if (!['text', ''].includes(this.#responseType))
      throw new DOMException('responseType must be "text" or an empty string', 'InvalidStateError');
    if (![XMLHttpRequest.LOADING, XMLHttpRequest.DONE].includes(this.#state))
      return '';
    else
      return this.#getTextResponse();
  }

  /**
   * Returns the response as document. 
   */
  get responseXML()
  {
    throw new DOMException('responseXML is not supported', 'NotSupportedError');
  }

  // internal properties
  #uploadObject = new XMLHttpRequestUpload();
  #state = XMLHttpRequest.UNSENT; // One of unsent, opened, headers received, loading, and done; initially unsent.
  #sendFlag = false; // A flag, initially unset.
  #crossOriginCredentials = false; // A boolean, initially false.
  /** @type {Method} */
  #requestMethod = null;
  /** @type {URL} */
  #requestURL = null;
  /** @type {{ [name: string]: string; }} */
  #requestHeaders = {};
  /** @type {string | Uint8Array | null} */
  #requestBody = null;
  #synchronousFlag = false; // A flag, initially unset.
  #uploadCompleteFlag = false; // A flag, initially unset.
  #uploadListenerFlag = false; // A flag, initially unset.
  #timedOutFlag = false; // A flag, initially unset.
  /** @type {import('./XMLHttpRequest-internal').XHRResponse} */
  #response = null;
  /** @type {Uint8Array[]} */
  #receivedBytes = [];
  /** @type {ResponseType} */
  #responseType = '';
  /** 
   * cache for converting receivedBytes to the desired response type
   * @type {ArrayBuffer | string | Record<any, any>}
   */
  #responseObject = null;

  /**
   * Get received bytes’s total length
   */
  get #receivedLength()
  {
    return this.#receivedBytes.reduce((sum, chunk) => sum + chunk.length, 0);
  }

  /**
   * Concatenate received bytes into one single Uint8Array
   */
  #mergeReceivedBytes()
  {
    let offset = 0;
    const merged = new Uint8Array(this.#receivedLength);
    for (const chunk of this.#receivedBytes)
    {
      merged.set(chunk, offset);
      offset += chunk.length;
    }
    return merged;
  }
}

/* A side-effect of loading this module is to add the XMLHttpRequest and related symbols to the global
 * object. This makes them accessible in the "normal" way (like in a browser) even in PythonMonkey JS
 * host environments which don't include a require() symbol.
 */
if (!globalThis.XMLHttpRequestEventTarget)
  globalThis.XMLHttpRequestEventTarget = XMLHttpRequestEventTarget;
if (!globalThis.XMLHttpRequestUpload)
  globalThis.XMLHttpRequestUpload = XMLHttpRequestUpload;
if (!globalThis.XMLHttpRequest)
  globalThis.XMLHttpRequest = XMLHttpRequest;
if (!globalThis.ProgressEvent)
  globalThis.ProgressEvent = ProgressEvent;

exports.XMLHttpRequestEventTarget = XMLHttpRequestEventTarget;
exports.XMLHttpRequestUpload = XMLHttpRequestUpload;
exports.XMLHttpRequest = XMLHttpRequest;
exports.ProgressEvent = ProgressEvent;<|MERGE_RESOLUTION|>--- conflicted
+++ resolved
@@ -15,11 +15,6 @@
 const { request, decodeStr } = require('XMLHttpRequest-internal');
 const debug = globalThis.python.eval('__import__("pythonmonkey").bootstrap.require')('debug');
 
-<<<<<<< HEAD
-debug('xhr:module')('loaded XMLHttpRequest.js module');
-
-=======
->>>>>>> ae2b7a08
 /**
  * Truncate a string-like thing for display purposes, returning a string.
  * @param {any}     what     The thing to truncate; must have a slice method and index property.
@@ -36,11 +31,7 @@
       if (x > 31 && x < 127)
         return String.fromCharCode(x);
       else if (x < 32)
-<<<<<<< HEAD
-        return eval('"\\u24' + ((x).toString(16)).padStart(2,0) + '"')
-=======
         return String.fromCharCode(0x2400 + Number(x));
->>>>>>> ae2b7a08
       else if (x === 127)
         return '\u2421';
       else
