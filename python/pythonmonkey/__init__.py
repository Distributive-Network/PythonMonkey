<<<<<<< HEAD
from .pythonmonkey import *
from .require import *

# Expose the package version
import importlib.metadata
__version__= importlib.metadata.version(__name__)
=======
# Export public PythonMonkey APIs
from .pythonmonkey import *

# Install JS/Python implemented browser/Node.js APIs
from . import js_apis
>>>>>>> 0ff5a8a4
<|MERGE_RESOLUTION|>--- conflicted
+++ resolved
@@ -1,14 +1,10 @@
-<<<<<<< HEAD
+# Export public PythonMonkey APIs
 from .pythonmonkey import *
 from .require import *
 
 # Expose the package version
 import importlib.metadata
 __version__= importlib.metadata.version(__name__)
-=======
-# Export public PythonMonkey APIs
-from .pythonmonkey import *
 
 # Install JS/Python implemented browser/Node.js APIs
-from . import js_apis
->>>>>>> 0ff5a8a4
+from . import js_apis