--- conflicted
+++ resolved
@@ -85,18 +85,11 @@
 globalThis.replEval = function replEval(statement)
 {
   const indirectEval = eval;
-<<<<<<< HEAD
-  var originalStatement;
-  var result;
-
-  /* A statement which starts with a { and does not end with a ; is treatement as an object literal, 
-=======
   var originalStatement = statement;
   var result;
   var mightBeObjectLiteral = false;
 
   /* A statement which starts with a { and does not end with a ; is treated as an object literal, 
->>>>>>> 998fef45
    * and to get the parser in to Expression mode instead of Statement mode, we surround any expression
    * like that which is also a valid compilation unit with parens, then if that is a syntax error, 
    * we re-evaluate without the parens.
@@ -105,14 +98,7 @@
   {
     const testStatement = `(${statement})`;
     if (globalThis.python.pythonMonkey.isCompilableUnit(testStatement))
-<<<<<<< HEAD
-    {
-      originalStatement = statement;
       statement = testStatement;
-    }
-=======
-      statement = testStatement;
->>>>>>> 998fef45
   }
 
   try
@@ -123,14 +109,6 @@
     }
     catch(evalError)
     {
-<<<<<<< HEAD
-      if (!(evalError instanceof SyntaxError))
-        throw evalError;
-      globalThis.evalError = evalError;
-      result = indirectEval(originalStatement);
-    }
-
-=======
       /* Don't retry paren-wrapped statements which weren't syntax errors, as they might have
        * side-effects. Never retry if we didn't paren-wrap.
        */
@@ -141,7 +119,6 @@
     }
 
     globalThis._ = result;
->>>>>>> 998fef45
     return util.inspect(result);
   }
   catch(error)
