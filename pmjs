--- conflicted
+++ resolved
@@ -7,16 +7,12 @@
 import pythonmonkey as pm
 globalThis = pm.eval("globalThis")
 
-<<<<<<< HEAD
 if (os.getenv('PMJS_PATH')):
     requirePath = list(map(os.path.abspath, os.getenv('PMJS_PATH').split(':')))
 else:
     requirePath = False;
-=======
+
 globalThis = pm.eval("globalThis;")
-globalThis.python.write = sys.stdout.write
-pm.require('./pmjs-require')
->>>>>>> aa27f655
 
 pm.eval("""'use strict';
 const cmds = {};
