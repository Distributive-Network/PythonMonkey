import pytest
import pythonmonkey as pm
import gc
import random
from datetime import datetime, timedelta
import math
import asyncio
import numpy, array, struct
<<<<<<< HEAD
=======

# https://doc.pytest.org/en/latest/how-to/xunit_setup.html#method-and-function-level-setup-teardown
def teardown_function(function):
    """
    Forcing garbage collection (twice) whenever a test function finishes, 
    to locate GC-related errors
    """
    gc.collect(), pm.collect()
    gc.collect(), pm.collect()
>>>>>>> ec1ab5cb

def test_passes():
    assert True

def test_eval_ascii_string_matches_evaluated_string():
    py_ascii_string = "abc"
    js_ascii_string = pm.eval(repr(py_ascii_string))
    assert py_ascii_string == js_ascii_string

def test_eval_latin1_string_matches_evaluated_string():
    py_latin1_string = "a©Ð"
    js_latin1_string = pm.eval(repr(py_latin1_string))
    assert py_latin1_string == js_latin1_string

def test_eval_null_character_string_matches_evaluated_string():
    py_null_character_string = "a\x00©"
    js_null_character_string = pm.eval(repr(py_null_character_string))
    assert py_null_character_string == js_null_character_string

def test_eval_ucs2_string_matches_evaluated_string():
    py_ucs2_string = "ՄԸՋ"
    js_ucs2_string = pm.eval(repr(py_ucs2_string))
    assert py_ucs2_string == js_ucs2_string

def test_eval_unpaired_surrogate_string_matches_evaluated_string():
    py_unpaired_surrogate_string = "Ջ©\ud8fe"
    js_unpaired_surrogate_string = pm.eval(repr(py_unpaired_surrogate_string))
    assert py_unpaired_surrogate_string == js_unpaired_surrogate_string

def test_eval_ucs4_string_matches_evaluated_string():
    py_ucs4_string = "🀄🀛🜢"
    js_utf16_string = pm.eval(repr(py_ucs4_string))
    js_ucs4_string = pm.asUCS4(js_utf16_string)
    assert py_ucs4_string == js_ucs4_string

def test_eval_latin1_string_fuzztest():
    n = 10
    for _ in range(n):
        length = random.randint(0x0000, 0xFFFF)
        string1 = ''

        for _ in range(length):
            codepoint = random.randint(0x00, 0xFF)
            string1 += chr(codepoint) # add random chr in latin1 range
        
        
        INITIAL_STRING = string1
        m = 10
        for _ in range(m):
            string2 = pm.eval(repr(string1))
            assert len(string1) == length
            assert len(string2) == length
            assert len(string1) == len(string2)
            assert string1 == string2

            gc.collect()
            pm.collect()
            
            #garbage collection should not collect variables still in scope
            assert len(string1) == length
            assert len(string2) == length
            assert len(string1) == len(string2)
            assert string1 == string2

            string1 = string2
        assert INITIAL_STRING == string1 #strings should still match after a bunch of iterations through JS

def test_eval_ucs2_string_fuzztest():
    n = 10
    for _ in range(n):
        length = random.randint(0x0000, 0xFFFF)
        string1 = ''

        for _i in range(length):
            codepoint = random.randint(0x00, 0xFFFF)
            string1 += chr(codepoint) # add random chr in ucs2 range
        
        
        INITIAL_STRING = string1
        m = 10
        for _ in range(m):
            string2 = pm.eval(repr(string1))
            assert len(string1) == length
            assert len(string2) == length
            assert len(string1) == len(string2)
            assert string1 == string2

            gc.collect()
            pm.collect()
            
            #garbage collection should not collect variables still in scope
            assert len(string1) == length
            assert len(string2) == length
            assert len(string1) == len(string2)
            assert string1 == string2

            string1 = string2
        assert INITIAL_STRING == string1 #strings should still match after a bunch of iterations through JS

def test_eval_ucs4_string_fuzztest():
    n = 10
    for _ in range(n):
        length = random.randint(0x0000, 0xFFFF)
        string1 = ''

        for _ in range(length):
            codepoint = random.randint(0x010000, 0x10FFFF)
            string1 += chr(codepoint) # add random chr outside BMP
        
        
        INITIAL_STRING = string1
        m = 10
        for _ in range(m):
            utf16_string2 = pm.eval("'" + string1 + "'")
            string2 = pm.asUCS4(utf16_string2)
            assert len(string1) == length
            assert len(string2) == length
            assert len(string1) == len(string2)
            assert string1 == string2

            gc.collect()
            pm.collect()
            
            #garbage collection should not collect variables still in scope
            assert len(string1) == length
            assert len(string2) == length
            assert len(string1) == len(string2)
            assert string1 == string2

            string1 = string2
        assert INITIAL_STRING == string1 #strings should still match after a bunch of iterations through JS

def test_eval_numbers_floats():
    for _ in range(10):
        py_number = random.uniform(-1000000,1000000)
        js_number = pm.eval(repr(py_number))
        assert py_number == js_number

def test_eval_numbers_floats_nan():
    jsNaN = pm.eval("NaN")
    assert math.isnan(jsNaN)

def test_eval_numbers_floats_negative_zero():
    jsNegZero = pm.eval("-0")
    assert jsNegZero == 0
    assert jsNegZero == 0.0 # expected that -0.0 == 0.0 == 0
    # https://docs.python.org/3/library/math.html#math.copysign
    assert math.copysign(1.0, jsNegZero) == -1.0

def test_eval_numbers_floats_inf():
    jsPosInf = pm.eval("Infinity")
    jsNegInf = pm.eval("-Infinity")
    assert jsPosInf == float("+inf")
    assert jsNegInf == float("-inf")

def test_eval_numbers_integers():
    for _ in range(10):
        py_number = random.randint(-1000000,1000000)
        js_number = pm.eval(repr(py_number))
        assert py_number == js_number

def test_eval_numbers_bigints():
    def test_bigint(py_number: int):
        js_number = pm.eval(f'{repr(py_number)}n')
        assert py_number == js_number

    test_bigint(0)
    test_bigint(1)
    test_bigint(-1)

    # CPython would reuse the objects for small ints in range [-5, 256] 
    # Making sure we don't do any changes on them
    def test_cached_int_object(py_number):
        # type is still int
        assert type(py_number) == int
        assert type(py_number) != pm.bigint
        test_bigint(py_number)
        assert type(py_number) == int
        assert type(py_number) != pm.bigint
        # the value doesn't change
        # TODO (Tom Tang): Find a way to create a NEW int object with the same value, because int literals also reuse the cached int objects
    for _ in range(2):
        test_cached_int_object(0) # _PyLong_FromByteArray reuses the int 0 object,
                                  # see https://github.com/python/cpython/blob/3.9/Objects/longobject.c#L862
        for i in range(10):
            test_cached_int_object(random.randint(-5, 256))

    test_bigint(18014398509481984)      #  2**54
    test_bigint(-18014398509481984)     # -2**54
    test_bigint(18446744073709551615)   #  2**64-1
    test_bigint(18446744073709551616)   #  2**64
    test_bigint(-18446744073709551617)  # -2**64-1

    limit = 2037035976334486086268445688409378161051468393665936250636140449354381299763336706183397376
    #     = 2**300
    for i in range(10):
        py_number = random.randint(-limit, limit)
        test_bigint(py_number)

    # TODO (Tom Tang): test -0 (negative zero)
    # There's no -0 in both Python int and JS BigInt, 
    # but this could be possible in JS BigInt's internal representation as it uses a sign bit flag.
    # On the other hand, Python int uses `ob_size` 0 for 0, >0 for positive values, <0 for negative values

def test_eval_booleans():
    py_bool = True
    js_bool = pm.eval('true')
    assert py_bool == js_bool
    py_bool = False
    js_bool = pm.eval('false')
    assert py_bool == js_bool

def test_eval_dates():
    MIN_YEAR = 1 # https://docs.python.org/3/library/datetime.html#datetime.MINYEAR
    MAX_YEAR = 2023
    start = datetime(MIN_YEAR, 1, 1, 00, 00, 00)
    years = MAX_YEAR - MIN_YEAR + 1
    end = start + timedelta(days=365 * years)
    for _ in range(10):
        py_date = start + (end - start) * random.random()
        # round to milliseconds precision because the smallest unit for js Date is 1ms
        py_date = py_date.replace(microsecond=round(py_date.microsecond, -3))
        js_date = pm.eval(f'new Date("{py_date.isoformat()}")')
        assert py_date == js_date

def test_eval_boxed_booleans():
    py_bool = True
    js_bool = pm.eval('new Boolean(true)')
    assert py_bool == js_bool
    py_bool = False
    js_bool = pm.eval('new Boolean(false)')
    assert py_bool == js_bool

def test_eval_boxed_numbers_floats():
    for _ in range(10):
        py_number = random.uniform(-1000000,1000000)
        js_number = pm.eval(f'new Number({repr(py_number)})')
        assert py_number == js_number

def test_eval_boxed_numbers_integers():
    for _ in range(10):
        py_number = random.randint(-1000000,1000000)
        js_number = pm.eval(f'new Number({repr(py_number)})')
        assert py_number == js_number

def test_eval_boxed_numbers_bigints():
    def test_boxed_bigint(py_number: int):
        # `BigInt()` can only be called without `new`
        #   https://tc39.es/ecma262/#sec-bigint-constructor
        js_number = pm.eval(f'new Object({repr(py_number)}n)')
        assert py_number == js_number

    test_boxed_bigint(0)
    test_boxed_bigint(1)
    test_boxed_bigint(-1)

    limit = 2037035976334486086268445688409378161051468393665936250636140449354381299763336706183397376
    #     = 2**300
    for i in range(10):
        py_number = random.randint(-limit, limit)
        test_boxed_bigint(py_number)

def test_eval_boxed_ascii_string_matches_evaluated_string():
    py_ascii_string = "abc"
    js_ascii_string = pm.eval(f'new String({repr(py_ascii_string)})')
    assert py_ascii_string == js_ascii_string

def test_eval_boxed_latin1_string_matches_evaluated_string():
    py_latin1_string = "a©Ð"
    js_latin1_string = pm.eval(f'new String({repr(py_latin1_string)})')
    assert py_latin1_string == js_latin1_string

def test_eval_boxed_null_character_string_matches_evaluated_string():
    py_null_character_string = "a\x00©"
    js_null_character_string = pm.eval(f'new String({repr(py_null_character_string)})')
    assert py_null_character_string == js_null_character_string

def test_eval_boxed_ucs2_string_matches_evaluated_string():
    py_ucs2_string = "ՄԸՋ"
    js_ucs2_string = pm.eval(f'new String({repr(py_ucs2_string)})')
    assert py_ucs2_string == js_ucs2_string

def test_eval_boxed_unpaired_surrogate_string_matches_evaluated_string():
    py_unpaired_surrogate_string = "Ջ©\ud8fe"
    js_unpaired_surrogate_string = pm.eval(f'new String({repr(py_unpaired_surrogate_string)})')
    assert py_unpaired_surrogate_string == js_unpaired_surrogate_string

def test_eval_boxed_ucs4_string_matches_evaluated_string():
    py_ucs4_string = "🀄🀛🜢"
    js_utf16_string = pm.eval(f'new String({repr(py_ucs4_string)})')
    js_ucs4_string = pm.asUCS4(js_utf16_string)
    assert py_ucs4_string == js_ucs4_string

def test_eval_boxed_latin1_string_fuzztest():
    n = 10
    for _ in range(n):
        length = random.randint(0x0000, 0xFFFF)
        string1 = ''

        for _ in range(length):
            codepoint = random.randint(0x00, 0xFF)
            string1 += chr(codepoint) # add random chr in latin1 range
        
        
        INITIAL_STRING = string1
        m = 10
        for _ in range(m):
            string2 = pm.eval(f'new String({repr(string1)})')
            assert len(string1) == length
            assert len(string2) == length
            assert len(string1) == len(string2)
            assert string1 == string2

            gc.collect()
            pm.collect()
            
            #garbage collection should not collect variables still in scope
            assert len(string1) == length
            assert len(string2) == length
            assert len(string1) == len(string2)
            assert string1 == string2

            string1 = string2
        assert INITIAL_STRING == string1 #strings should still match after a bunch of iterations through JS

def test_eval_boxed_ucs2_string_fuzztest():
    n = 10
    for _ in range(n):
        length = random.randint(0x0000, 0xFFFF)
        string1 = ''

        for _ in range(length):
            codepoint = random.randint(0x00, 0xFFFF)
            string1 += chr(codepoint) # add random chr in ucs2 range
        
        
        INITIAL_STRING = string1
        m = 10
        for _ in range(m):
            string2 = pm.eval(f'new String({repr(string1)})')
            assert len(string1) == length
            assert len(string2) == length
            assert len(string1) == len(string2)
            assert string1 == string2

            gc.collect()
            pm.collect()
            
            #garbage collection should not collect variables still in scope
            assert len(string1) == length
            assert len(string2) == length
            assert len(string1) == len(string2)
            assert string1 == string2

            string1 = string2
        assert INITIAL_STRING == string1 #strings should still match after a bunch of iterations through JS

def test_eval_boxed_ucs4_string_fuzztest():
    n = 10
    for _ in range(n):
        length = random.randint(0x0000, 0xFFFF)
        string1 = ''

        for _ in range(length):
            codepoint = random.randint(0x010000, 0x10FFFF)
            string1 += chr(codepoint) # add random chr outside BMP
        
        
        INITIAL_STRING = string1
        m = 10
        for _ in range(m):
            utf16_string2 = pm.eval(f'new String("{string1}")')
            string2 = pm.asUCS4(utf16_string2)
            assert len(string1) == length
            assert len(string2) == length
            assert len(string1) == len(string2)
            assert string1 == string2

            gc.collect()
            pm.collect()
            
            #garbage collection should not collect variables still in scope
            assert len(string1) == length
            assert len(string2) == length
            assert len(string1) == len(string2)
            assert string1 == string2

            string1 = string2
        assert INITIAL_STRING == string1 #strings should still match after a bunch of iterations through JS
        
def test_eval_exceptions():
    # should print out the correct error messages
    with pytest.raises(pm.SpiderMonkeyError, match='SyntaxError: "" literal not terminated before end of script'):
        pm.eval('"123')
    with pytest.raises(pm.SpiderMonkeyError, match="SyntaxError: missing } in compound statement"):
        pm.eval('{')
    with pytest.raises(pm.SpiderMonkeyError, match="TypeError: can't convert BigInt to number"):
        pm.eval('1n + 1')
    with pytest.raises(pm.SpiderMonkeyError, match="ReferenceError: RANDOM_VARIABLE is not defined"):
        pm.eval('RANDOM_VARIABLE')
    with pytest.raises(pm.SpiderMonkeyError, match="RangeError: invalid array length"):
        pm.eval('new Array(-1)')
    with pytest.raises(pm.SpiderMonkeyError, match="Error: abc"):
        # manually by the `throw` statement
        pm.eval('throw new Error("abc")')

    # ANYTHING can be thrown in JS
    with pytest.raises(pm.SpiderMonkeyError, match="uncaught exception: 9007199254740993"):
        pm.eval('throw 9007199254740993n') # 2**53+1
    with pytest.raises(pm.SpiderMonkeyError, match="uncaught exception: null"):
        pm.eval('throw null')
    with pytest.raises(pm.SpiderMonkeyError, match="uncaught exception: undefined"):
        pm.eval('throw undefined')
    with pytest.raises(pm.SpiderMonkeyError, match="uncaught exception: something from toString"):
        # (side effect) calls the `toString` method if an object is thrown
        pm.eval('throw { toString() { return "something from toString" } }')

    # convert JS Error object to a Python Exception object for later use (in a `raise` statement)
    js_err = pm.eval("new RangeError('to be raised in Python')")
    assert isinstance(js_err, BaseException)
    assert isinstance(js_err, Exception)
    assert type(js_err) == pm.SpiderMonkeyError
    with pytest.raises(pm.SpiderMonkeyError, match="RangeError: to be raised in Python"):
        raise js_err

    # convert Python Exception object to a JS Error object
    get_err_msg = pm.eval("(err) => err.message")
    assert "Python BufferError: ttt" == get_err_msg(BufferError("ttt"))
    js_rethrow = pm.eval("(err) => { throw err }")
    with pytest.raises(pm.SpiderMonkeyError, match="Error: Python BaseException: 123"):
        js_rethrow(BaseException("123"))

def test_eval_undefined():
    x = pm.eval("undefined")
    assert x == None

def test_eval_null():
    x = pm.eval("null")
    assert x == pm.null
    
def test_eval_functions():
    f = pm.eval("() => { return undefined }")
    assert f() == None

    g = pm.eval("() => { return null}")
    assert g() == pm.null

    h = pm.eval("(a, b) => {return a + b}")
    n = 10
    for _ in range(n):
        a = random.randint(-1000, 1000)
        b = random.randint(-1000, 1000)
        assert h(a, b) == (a + b)
    
    for _ in range (n):
        a = random.uniform(-1000.0, 1000.0)
        b = random.uniform(-1000.0, 1000.0)
        assert h(a, b) == (a + b)
    
    assert math.isnan(h(float("nan"), 1))
    assert math.isnan(h(float("+inf"), float("-inf")))

def test_eval_functions_latin1_string_args():
    concatenate = pm.eval("(a, b) => { return a + b}")
    n = 10
    for i in range(n):
        length1 = random.randint(0x0000, 0xFFFF)
        length2 = random.randint(0x0000, 0xFFFF)
        string1 = ''
        string2 = ''

        for j in range(length1):
            codepoint = random.randint(0x00, 0xFFFF)
            string1 += chr(codepoint) # add random chr in ucs2 range
        for j in range(length2):
            codepoint = random.randint(0x00, 0xFFFF)
            string2 += chr(codepoint)
        
        assert concatenate(string1, string2) == (string1 + string2)

def test_eval_functions_bigints():
    ident = pm.eval("(a) => { return a }")
    add = pm.eval("(a, b) => { return a + b }")

    int1 = random.randint(-1000000,1000000)
    bigint1 = pm.bigint(int1)
    assert int1 == bigint1

    # should return pm.bigint
    assert type(ident(bigint1)) == pm.bigint
    assert ident(bigint1) is not bigint1
    # should return float (because JS number is float64)
    assert type(ident(int1)) == float
    assert ident(int1) == ident(bigint1)

    # should raise exception on ints > (2^53-1), or < -(2^53-1)
    def not_raise(num):
        ident(num)
    def should_raise(num):
        with pytest.raises(OverflowError, match="Use pythonmonkey.bigint instead"):
            ident(num)
    not_raise(9007199254740991)     #   2**53-1, 0x433_FFFFFFFFFFFFF in float64
    should_raise(9007199254740992)  #   2**53,   0x434_0000000000000 in float64
    should_raise(9007199254740993)  #   2**53+1, NOT 0x434_0000000000001 (2**53+2)
    not_raise(-9007199254740991)    # -(2**53-1)
    should_raise(-9007199254740992) # -(2**53)
    should_raise(-9007199254740993) # -(2**53+1)

    # should also raise exception on large integers (>=2**53) that can be exactly represented by a float64
    #   in our current implementation
    should_raise(9007199254740994)  #   2**53+2, 0x434_0000000000001 in float64
    should_raise(2**61+2**9)        #            0x43C_0000000000001 in float64

    # should raise "Use pythonmonkey.bigint" instead of `PyLong_AsLongLong`'s "OverflowError: int too big to convert" on ints larger than 64bits
    should_raise(2**65)
    should_raise(-2**65)
    not_raise(pm.bigint(2**65))
    not_raise(pm.bigint(-2**65))

    # should raise JS error when mixing a BigInt with a number in arithmetic operations
    def should_js_error(a, b):
        with pytest.raises(pm.SpiderMonkeyError, match="can't convert BigInt to number"):
            add(a, b)
    should_js_error(pm.bigint(0), 0)
    should_js_error(pm.bigint(1), 2)
    should_js_error(3, pm.bigint(4))
    should_js_error(-5, pm.bigint(6))

    assert add(pm.bigint(0), pm.bigint(0)) == 0
    assert add(pm.bigint(1), pm.bigint(0)) == 1
    assert add(pm.bigint(1), pm.bigint(2)) == 3
    assert add(pm.bigint(-1), pm.bigint(1)) == 0
    assert add(pm.bigint(2**60), pm.bigint(0)) == 1152921504606846976
    assert add(pm.bigint(2**65), pm.bigint(-2**65-1)) == -1

    # fuzztest
    limit = 2037035976334486086268445688409378161051468393665936250636140449354381299763336706183397376 # 2**300
    for i in range(10):
        num1 = random.randint(-limit, limit)
        num2 = random.randint(-limit, limit)
        assert add(pm.bigint(num1), pm.bigint(num2)) == num1+num2

def test_eval_functions_bigint_factorial():
    factorial = pm.eval("(num) => {let r = 1n; for(let i = 0n; i<num; i++){r *= num - i}; return r}")
    assert factorial(pm.bigint(1)) == 1
    assert factorial(pm.bigint(18)) == 6402373705728000
    assert factorial(pm.bigint(19)) == 121645100408832000 # > Number.MAX_SAFE_INTEGER
    assert factorial(pm.bigint(21)) == 51090942171709440000 # > 64 bit int
    assert factorial(pm.bigint(35)) == 10333147966386144929666651337523200000000 # > 128 bit

def test_eval_functions_bigint_crc32():
    crc_table_at = pm.eval("""
    // translated from https://rosettacode.org/wiki/CRC-32#Python
    const crc_table = (function create_table() {
        const a = []
        for (let i = 0n; i < 256n; i++) {
            let k = i
            for (let j = 0n; j < 8n; j++) {
                // must use bigint here as js number is trimmed to int32 in bitwise operations
                if (k & 1n) k ^= 0x1db710640n
                k >>= 1n
            }
            a.push(k)
        }
        return a
    })();
    (n) => crc_table[n]
    """)
    assert type(crc_table_at(1)) == pm.bigint
    assert crc_table_at(0) == 0
    assert crc_table_at(1) == 1996959894
    assert crc_table_at(255) == 755167117 # last item

def test_eval_functions_ucs2_string_args():
    concatenate = pm.eval("(a, b) => { return a + b}")
    n = 10
    for i in range(n):
        length1 = random.randint(0x0000, 0xFFFF)
        length2 = random.randint(0x0000, 0xFFFF)
        string1 = ''
        string2 = ''

        for j in range(length1):
            codepoint = random.randint(0x00, 0xFF)
            string1 += chr(codepoint) # add random chr in latin1 range
        for j in range(length2):
            codepoint = random.randint(0x00, 0xFF)
            string2 += chr(codepoint)
        
        assert concatenate(string1, string2) == (string1 + string2)

def test_eval_functions_ucs4_string_args():
    concatenate = pm.eval("(a, b) => { return a + b}")
    n = 10
    for i in range(n):
        length1 = random.randint(0x0000, 0xFFFF)
        length2 = random.randint(0x0000, 0xFFFF)
        string1 = ''
        string2 = ''

        for j in range(length1):
            codepoint = random.randint(0x010000, 0x10FFFF)
            string1 += chr(codepoint) # add random chr outside BMP
        for j in range(length2):
            codepoint = random.randint(0x010000, 0x10FFFF)
            string2 += chr(codepoint)
        
        assert pm.asUCS4(concatenate(string1, string2)) == (string1 + string2)

def test_eval_functions_pyfunctions_ints():
    caller = pm.eval("(func, param1, param2) => { return func(param1, param2) }")
    def add(a, b):
        return a + b
    n = 10
    for i in range(n):
        int1 = random.randint(0x0000, 0xFFFF)
        int2 = random.randint(0x0000, 0xFFFF)
        assert caller(add, int1, int2) == int1 + int2

def test_eval_functions_pyfunctions_strs():
    caller = pm.eval("(func, param1, param2) => { return func(param1, param2) }")
    def concatenate(a, b):
        return a + b
    n = 10
    for i in range(n):
        length1 = random.randint(0x0000, 0xFFFF)
        length2 = random.randint(0x0000, 0xFFFF)
        string1 = ''
        string2 = ''

        for j in range(length1):
            codepoint = random.randint(0x0000, 0xFFFF)
            string1 += chr(codepoint) # add random chr
        for j in range(length2):
            codepoint = random.randint(0x0000, 0xFFFF)
            string2 += chr(codepoint)
        assert caller(concatenate, string1, string2) == string1 + string2

def test_set_clear_timeout():
    # throw RuntimeError outside a coroutine
    with pytest.raises(RuntimeError, match="PythonMonkey cannot find a running Python event-loop to make asynchronous calls."):
        pm.eval("setTimeout")(print)

    async def async_fn():
        # standalone `setTimeout`
        loop = asyncio.get_running_loop()
        f0 = loop.create_future()
        def add(a, b, c):
          f0.set_result(a + b + c)
        pm.eval("setTimeout")(add, 0, 1, 2, 3)
        assert 6.0 == await f0

        # test `clearTimeout`
        f1 = loop.create_future()
        def to_raise(msg):
            f1.set_exception(TypeError(msg))
        timeout_id0 = pm.eval("setTimeout")(to_raise, 100, "going to be there")
        assert type(timeout_id0) == float
        assert timeout_id0 > 0                  # `setTimeout` should return a positive integer value
        assert int(timeout_id0) == timeout_id0
        with pytest.raises(TypeError, match="going to be there"):
            await f1                                # `clearTimeout` not called
        f1 = loop.create_future()
        timeout_id1 = pm.eval("setTimeout")(to_raise, 100, "shouldn't be here")
        pm.eval("clearTimeout")(timeout_id1)
        with pytest.raises(asyncio.exceptions.TimeoutError):
            await asyncio.wait_for(f1, timeout=0.5) # `clearTimeout` is called

        # `this` value in `setTimeout` callback should be the global object, as spec-ed
        assert await pm.eval("new Promise(function (resolve) { setTimeout(function(){ resolve(this == globalThis) }) })")
        # `setTimeout` should allow passing additional arguments to the callback, as spec-ed
        assert 3.0 == await pm.eval("new Promise((resolve) => setTimeout(function(){ resolve(arguments.length) }, 100, 90, 91, 92))")
        assert 92.0 == await pm.eval("new Promise((resolve) => setTimeout((...args) => { resolve(args[2]) }, 100, 90, 91, 92))")
        # TODO (Tom Tang): test `setTimeout` setting delay to 0 if < 0
        # TODO (Tom Tang): test `setTimeout` accepting string as the delay, coercing to a number like parseFloat

        # passing an invalid ID to `clearTimeout` should silently do nothing; no exception is thrown.
        pm.eval("clearTimeout(NaN)")
        pm.eval("clearTimeout(999)")
        pm.eval("clearTimeout(-1)")
        pm.eval("clearTimeout('a')")
        pm.eval("clearTimeout(undefined)")
        pm.eval("clearTimeout()")

<<<<<<< HEAD
        # passing a `code` string to `setTimeout` as the callback function
        assert "code string" == await pm.eval("""
        new Promise((resolve) => {
            globalThis._resolve = resolve
            setTimeout("globalThis._resolve('code string'); delete globalThis._resolve", 100)
        })
        """)
=======
        # should throw a TypeError when the first parameter to `setTimeout` is not a function
        with pytest.raises(pm.SpiderMonkeyError, match="TypeError: The first parameter to setTimeout\\(\\) is not a function"):
            pm.eval("setTimeout()")
        with pytest.raises(pm.SpiderMonkeyError, match="TypeError: The first parameter to setTimeout\\(\\) is not a function"):
            pm.eval("setTimeout(undefined)")
        with pytest.raises(pm.SpiderMonkeyError, match="TypeError: The first parameter to setTimeout\\(\\) is not a function"):
            pm.eval("setTimeout(1)")
        with pytest.raises(pm.SpiderMonkeyError, match="TypeError: The first parameter to setTimeout\\(\\) is not a function"):
            pm.eval("setTimeout('a', 100)")
>>>>>>> ec1ab5cb

        # making sure the async_fn is run
        return True
    assert asyncio.run(async_fn())

    # throw RuntimeError outside a coroutine (the event-loop has ended)
    with pytest.raises(RuntimeError, match="PythonMonkey cannot find a running Python event-loop to make asynchronous calls."):
        pm.eval("setTimeout")(print)

def test_promises():
    # should throw RuntimeError if Promises are created outside a coroutine
    create_promise = pm.eval("() => Promise.resolve(1)")
    with pytest.raises(RuntimeError, match="PythonMonkey cannot find a running Python event-loop to make asynchronous calls."):
        create_promise()

    async def async_fn():
        create_promise() # inside a coroutine, no error

        # Python awaitables to JS Promise coercion
        # 1. Python asyncio.Future to JS promise
        loop = asyncio.get_running_loop()
        f0 = loop.create_future()
        f0.set_result(2561)
        assert type(f0) == asyncio.Future
        assert 2561 == await f0
        assert pm.eval("(p) => p instanceof Promise")(f0) is True
        assert 2561 == await pm.eval("(p) => p")(f0)
        del f0

        # 2. Python asyncio.Task to JS promise
        async def coro_fn(x):
            await asyncio.sleep(0.01)
            return x
        task = loop.create_task(coro_fn("from a Task"))
        assert type(task) == asyncio.Task
        assert type(task) != asyncio.Future
        assert isinstance(task, asyncio.Future)
        assert "from a Task" == await task
        assert pm.eval("(p) => p instanceof Promise")(task) is True
        assert "from a Task" == await pm.eval("(p) => p")(task)
        del task

        # 3. Python coroutine to JS promise
        coro = coro_fn("from a Coroutine")
        assert asyncio.iscoroutine(coro)
        # assert "a Coroutine" == await coro                            # coroutines cannot be awaited more than once
        # assert pm.eval("(p) => p instanceof Promise")(coro) is True   #   RuntimeError: cannot reuse already awaited coroutine
        assert "from a Coroutine" == await pm.eval("(p) => (p instanceof Promise) && p")(coro)
        del coro

        # JS Promise to Python awaitable coercion
        assert 100 == await pm.eval("new Promise((r)=>{ r(100) })")
        assert 10010 == await pm.eval("Promise.resolve(10010)")
        with pytest.raises(pm.SpiderMonkeyError, match="TypeError: .+ is not a constructor"):
            await pm.eval("Promise.resolve")(10086)
        assert 10086 == await pm.eval("Promise.resolve.bind(Promise)")(10086)

        assert "promise returning a function" == (await pm.eval("Promise.resolve(() => { return 'promise returning a function' })"))()
        assert "function 2" == (await pm.eval("Promise.resolve(x=>x)"))("function 2")
        def aaa(n):
            return n
        ident0 = await (pm.eval("Promise.resolve.bind(Promise)")(aaa))
        assert "from aaa" == ident0("from aaa")
        ident1 = await pm.eval("async (aaa) => x=>aaa(x)")(aaa)
        assert "from ident1" == ident1("from ident1")
        ident2 = await pm.eval("() => Promise.resolve(x=>x)")()
        assert "from ident2" == ident2("from ident2")
        ident3 = await pm.eval("(aaa) => Promise.resolve(x=>aaa(x))")(aaa)
        assert "from ident3" == ident3("from ident3")
        del aaa

        # promise returning a JS Promise<Function> that calls a Python function inside
        def fn0(n):
            return n + 100
        def fn1():
            return pm.eval("async x=>x")(fn0)
        fn2 = await pm.eval("async (fn1) => { const fn0 = await fn1(); return Promise.resolve(x=>fn0(x)) }")(fn1)
        assert 101.2 == fn2(1.2)
        fn3 = await pm.eval("async (fn1) => { const fn0 = await fn1(); return Promise.resolve(async x => { return fn0(x) }) }")(fn1)
        assert 101.3 == await fn3(1.3)
        fn4 = await pm.eval("async (fn1) => { return Promise.resolve(async x => { const fn0 = await fn1(); return fn0(x) }) }")(fn1)
        assert 101.4 == await fn4(1.4)
        
        # chained JS promises
        assert "chained" == await (pm.eval("async () => new Promise((resolve) => resolve( Promise.resolve().then(()=>'chained') ))")())

        # chained Python awaitables
        async def a():
            await asyncio.sleep(0.01)
            return "nested"
        async def b():
            await asyncio.sleep(0.01)
            return a()
        async def c():
            await asyncio.sleep(0.01)
            return b()
        # JS `await` supports chaining. However, on Python-land, it actually requires `await (await (await c()))`
        assert "nested" == await pm.eval("async (promise) => await promise")(c())
        assert "nested" == await pm.eval("async (promise) => await promise")(await c())
        assert "nested" == await pm.eval("async (promise) => await promise")(await (await c()))
        assert "nested" == await pm.eval("async (promise) => await promise")(await (await (await c())))
        assert "nested" == await pm.eval("async (promise) => promise")(c())
        assert "nested" == await pm.eval("async (promise) => promise")(await c())
        assert "nested" == await pm.eval("async (promise) => promise")(await (await c()))
        assert "nested" == await pm.eval("async (promise) => promise")(await (await (await c())))
        assert "nested" == await pm.eval("(promise) => Promise.resolve(promise)")(c())
        assert "nested" == await pm.eval("(promise) => Promise.resolve(promise)")(await c())
        assert "nested" == await pm.eval("(promise) => Promise.resolve(promise)")(await (await c()))
        assert "nested" == await pm.eval("(promise) => Promise.resolve(promise)")(await (await (await c())))
        assert "nested" == await pm.eval("(promise) => promise")(c())
        assert "nested" == await pm.eval("(promise) => promise")(await c())
        assert "nested" == await pm.eval("(promise) => promise")(await (await c()))
        with pytest.raises(TypeError, match="object str can't be used in 'await' expression"):
            await pm.eval("(promise) => promise")(await (await (await c())))

        # Python awaitable throwing exceptions
        async def coro_to_throw0():
            await asyncio.sleep(0.01)
            print([].non_exist)
        with pytest.raises(pm.SpiderMonkeyError, match="Python AttributeError: 'list' object has no attribute 'non_exist'"):
            await (pm.eval("(promise) => promise")(coro_to_throw0()))
        with pytest.raises(pm.SpiderMonkeyError, match="Python AttributeError: 'list' object has no attribute 'non_exist'"):
            await (pm.eval("async (promise) => promise")(coro_to_throw0()))
        with pytest.raises(pm.SpiderMonkeyError, match="Python AttributeError: 'list' object has no attribute 'non_exist'"):
            await (pm.eval("(promise) => Promise.resolve().then(async () => await promise)")(coro_to_throw0()))
        async def coro_to_throw1():
            await asyncio.sleep(0.01)
            raise TypeError("reason")
        with pytest.raises(pm.SpiderMonkeyError, match="Python TypeError: reason"):
            await (pm.eval("(promise) => promise")(coro_to_throw1()))
        assert 'rejected <Python TypeError: reason>' == await pm.eval("(promise) => promise.then(()=>{}, (err)=>`rejected <${err.message}>`)")(coro_to_throw1())

        # JS Promise throwing exceptions
        with pytest.raises(pm.SpiderMonkeyError, match="nan"):
            await pm.eval("Promise.reject(NaN)") # JS can throw anything
        with pytest.raises(pm.SpiderMonkeyError, match="123.0"):
            await (pm.eval("async () => { throw 123 }")())
            # await (pm.eval("async () => { throw {} }")())
        with pytest.raises(pm.SpiderMonkeyError, match="anything"):
            await pm.eval("Promise.resolve().then(()=>{ throw 'anything' })")
            # FIXME (Tom Tang): We currently handle Promise exceptions by converting the object thrown to a Python Exception object through `pyTypeFactory`
            #               <objects of this type are not handled by PythonMonkey yet>
            # await pm.eval("Promise.resolve().then(()=>{ throw {a:1,toString(){return'anything'}} })")
        with pytest.raises(pm.SpiderMonkeyError, match="on line 1:\nTypeError: undefined has no properties"): # not going through the conversion
            await pm.eval("Promise.resolve().then(()=>{ (undefined).prop })")

        # TODO (Tom Tang): Modify this testcase once we support ES2020-style dynamic import
        pm.eval("import('some_module')") # dynamic import returns a Promise, see https://developer.mozilla.org/en-US/docs/Web/JavaScript/Reference/Operators/import
        with pytest.raises(pm.SpiderMonkeyError, match="\nError: Dynamic module import is disabled or not supported in this context"):
            await pm.eval("import('some_module')")

        # await scheduled jobs on the Python event-loop
        js_sleep = pm.eval("(second) => new Promise((resolve) => setTimeout(resolve, second*1000))")
        py_sleep = asyncio.sleep
        both_sleep = pm.eval("(js_sleep, py_sleep) => async (second) => { await js_sleep(second); await py_sleep(second) }")(js_sleep, py_sleep)
        await asyncio.wait_for(both_sleep(0.1), timeout=0.21)
        with pytest.raises(asyncio.exceptions.TimeoutError):
            await asyncio.wait_for(both_sleep(0.1), timeout=0.19)

        # making sure the async_fn is run
        return True
    assert asyncio.run(async_fn())

    # should throw a RuntimeError if created outside a coroutine (the event-loop has ended)
    with pytest.raises(RuntimeError, match="PythonMonkey cannot find a running Python event-loop to make asynchronous calls."):
        pm.eval("new Promise(() => { })")

def test_webassembly():
    async def async_fn():
        # off-thread promises can run
        assert 'instantiated' == await pm.eval("""
        // https://github.com/mdn/webassembly-examples/blob/main/js-api-examples/simple.wasm
        var code = new Uint8Array([
            0,  97, 115, 109,   1,   0,   0,   0,   1,   8,   2,  96,
            1, 127,   0,  96,   0,   0,   2,  25,   1,   7, 105, 109,
        112, 111, 114, 116, 115,  13, 105, 109, 112, 111, 114, 116,
        101, 100,  95, 102, 117, 110,  99,   0,   0,   3,   2,   1,
            1,   7,  17,   1,  13, 101, 120, 112, 111, 114, 116, 101,
        100,  95, 102, 117, 110,  99,   0,   1,  10,   8,   1,   6,
            0,  65,  42,  16,   0,  11
        ]);

        WebAssembly.instantiate(code, { imports: { imported_func() {} } }).then(() => 'instantiated')
        """)

        # making sure the async_fn is run
        return True
    assert asyncio.run(async_fn())

def test_py_buffer_to_js_typed_array():
    # JS TypedArray/ArrayBuffer should coerce to Python memoryview type
    def assert_js_to_py_memoryview(buf: memoryview):
        assert type(buf) is memoryview
        assert None == buf.obj # https://docs.python.org/3.9/c-api/buffer.html#c.Py_buffer.obj
        assert 2 * 4 == buf.nbytes # 2 elements * sizeof(int32_t)
        assert "02000000ffffffff" == buf.hex() # native (little) endian
    buf1 = pm.eval("new Int32Array([2,-1])")
    buf2 = pm.eval("new Int32Array([2,-1]).buffer")
    assert_js_to_py_memoryview(buf1)
    assert_js_to_py_memoryview(buf2)
    assert [2, -1] == buf1.tolist()
    assert [2, 0, 0, 0, 255, 255, 255, 255] == buf2.tolist()
    assert -1 == buf1[1]
    assert 255 == buf2[7]
    with pytest.raises(IndexError, match="index out of bounds on dimension 1"):
        buf1[2]
    with pytest.raises(IndexError, match="index out of bounds on dimension 1"):
        buf2[8]
    del buf1, buf2

    # test element value ranges
    buf3 = pm.eval("new Uint8Array(1)")
    with pytest.raises(ValueError, match="memoryview: invalid value for format 'B'"):
        buf3[0] = 256
    with pytest.raises(ValueError, match="memoryview: invalid value for format 'B'"):
        buf3[0] = -1
    with pytest.raises(IndexError, match="index out of bounds on dimension 1"): # no automatic resize
        buf3[1] = 0
    del buf3

    # Python buffers should coerce to JS TypedArray
    # and the typecode maps to TypedArray subtype (Uint8Array, Float64Array, ...)
    assert True == pm.eval("(arr)=>arr instanceof Uint8Array")( bytearray([1,2,3]) )
    assert True == pm.eval("(arr)=>arr instanceof Uint8Array")( numpy.array([1], dtype=numpy.uint8) )
    assert True == pm.eval("(arr)=>arr instanceof Uint16Array")( numpy.array([1], dtype=numpy.uint16) )
    assert True == pm.eval("(arr)=>arr instanceof Uint32Array")( numpy.array([1], dtype=numpy.uint32) )
    assert True == pm.eval("(arr)=>arr instanceof BigUint64Array")( numpy.array([1], dtype=numpy.uint64) )
    assert True == pm.eval("(arr)=>arr instanceof Int8Array")( numpy.array([1], dtype=numpy.int8) )
    assert True == pm.eval("(arr)=>arr instanceof Int16Array")( numpy.array([1], dtype=numpy.int16) )
    assert True == pm.eval("(arr)=>arr instanceof Int32Array")( numpy.array([1], dtype=numpy.int32) )
    assert True == pm.eval("(arr)=>arr instanceof BigInt64Array")( numpy.array([1], dtype=numpy.int64) )
    assert True == pm.eval("(arr)=>arr instanceof Float32Array")( numpy.array([1], dtype=numpy.float32) )
    assert True == pm.eval("(arr)=>arr instanceof Float64Array")( numpy.array([1], dtype=numpy.float64) )
    assert pm.eval("new Uint8Array([1])").format == "B"
    assert pm.eval("new Uint16Array([1])").format == "H"
    assert pm.eval("new Uint32Array([1])").format == "I" # FIXME (Tom Tang): this is "L" on 32-bit systems
    assert pm.eval("new BigUint64Array([1n])").format == "Q"
    assert pm.eval("new Int8Array([1])").format == "b"
    assert pm.eval("new Int16Array([1])").format == "h"
    assert pm.eval("new Int32Array([1])").format == "i"
    assert pm.eval("new BigInt64Array([1n])").format == "q"
    assert pm.eval("new Float32Array([1])").format == "f"
    assert pm.eval("new Float64Array([1])").format == "d"

    # not enough bytes to populate an element of the TypedArray
    with pytest.raises(pm.SpiderMonkeyError, match="RangeError: buffer length for BigInt64Array should be a multiple of 8"):
        pm.eval("(arr) => new BigInt64Array(arr.buffer)")(array.array('i', [-11111111]))

    # TypedArray with `byteOffset` and `length`
    arr1 = array.array('i', [-11111111, 22222222, -33333333, 44444444])
    with pytest.raises(pm.SpiderMonkeyError, match="RangeError: invalid or out-of-range index"):
        pm.eval("(arr) => new Int32Array(arr.buffer, /*byteOffset*/ -4)")(arr1)
    with pytest.raises(pm.SpiderMonkeyError, match="RangeError: start offset of Int32Array should be a multiple of 4"):
        pm.eval("(arr) => new Int32Array(arr.buffer, /*byteOffset*/ 1)")(arr1)
    with pytest.raises(pm.SpiderMonkeyError, match="RangeError: size of buffer is too small for Int32Array with byteOffset"):
        pm.eval("(arr) => new Int32Array(arr.buffer, /*byteOffset*/ 20)")(arr1)
    with pytest.raises(pm.SpiderMonkeyError, match="RangeError: invalid or out-of-range index"):
        pm.eval("(arr) => new Int32Array(arr.buffer, /*byteOffset*/ 4, /*length*/ -1)")(arr1)
    with pytest.raises(pm.SpiderMonkeyError, match="RangeError: attempting to construct out-of-bounds Int32Array on ArrayBuffer"):
        pm.eval("(arr) => new Int32Array(arr.buffer, /*byteOffset*/ 4, /*length*/ 4)")(arr1)
    arr2 = pm.eval("(arr) => new Int32Array(arr.buffer, /*byteOffset*/ 4, /*length*/ 2)")(arr1)
    assert 2 * 4 == arr2.nbytes # 2 elements * sizeof(int32_t)
    assert [22222222, -33333333] == arr2.tolist()
    assert "8e155301ab5f03fe" == arr2.hex() # native (little) endian
    assert 22222222 == arr2[0] # offset 1 int32
    with pytest.raises(IndexError, match="index out of bounds on dimension 1"):
        arr2[2]
    arr3 = pm.eval("(arr) => new Int32Array(arr.buffer, 16 /* byteOffset */)")(arr1) # empty Int32Array
    assert 0 == arr3.nbytes
    del arr3

    # test GC
    del arr1
    gc.collect(), pm.collect()
    gc.collect(), pm.collect()
    # TODO (Tom Tang): the 0th element in the underlying buffer is still accessible after GC, even is not referenced by the JS TypedArray with byteOffset
    del arr2

    # mutation
    mut_arr_original = bytearray(4)
    pm.eval("""
    (/* @type Uint8Array */ arr) => {
        // 2.25 in float32 little endian
        arr[2] = 0x10
        arr[3] = 0x40
    }
    """)(mut_arr_original)
    assert 0x10 == mut_arr_original[2]
    assert 0x40 == mut_arr_original[3]
    # mutation to a different TypedArray accessing the same underlying data block will also change the original buffer
    def do_mutation(mut_arr_js):
        assert 2.25 == mut_arr_js[0]
        mut_arr_js[0] = 225.50048828125 # float32 little endian: 0x 20 80 61 43 
        assert "20806143" == mut_arr_original.hex()
        assert 225.50048828125 == array.array("f", mut_arr_original)[0]
    mut_arr_new = pm.eval("""
    (/* @type Uint8Array */ arr, do_mutation) => {
        const mut_arr_js = new Float32Array(arr.buffer)
        do_mutation(mut_arr_js)
        return arr
    }
    """)(mut_arr_original, do_mutation)
    assert [0x20, 0x80, 0x61, 0x43] == mut_arr_new.tolist()

    # simple 1-D numpy array should just work as well
    numpy_int16_array = numpy.array([0, 1, 2, 3], dtype=numpy.int16)
    assert "0,1,2,3" == pm.eval("(typedArray) => typedArray.toString()")(numpy_int16_array)
    assert 3.0 == pm.eval("(typedArray) => typedArray[3]")(numpy_int16_array)
    assert True == pm.eval("(typedArray) => typedArray instanceof Int16Array")(numpy_int16_array)
    numpy_memoryview = pm.eval("(typedArray) => typedArray")(numpy_int16_array)
    assert 2 == numpy_memoryview[2]
    assert 4 * 2 == numpy_memoryview.nbytes # 4 elements * sizeof(int16_t)
    assert "h" == numpy_memoryview.format # the type code for int16 is 'h', see https://docs.python.org/3.9/library/array.html
    with pytest.raises(IndexError, match="index out of bounds on dimension 1"):
        numpy_memoryview[4]

    # can work for empty Python buffer
    def assert_empty_py_buffer(buf, type: str):
        assert 0 == pm.eval("(typedArray) => typedArray.length")(buf)
        assert None == pm.eval("(typedArray) => typedArray[0]")(buf) # `undefined`
        assert True == pm.eval("(typedArray) => typedArray instanceof "+type)(buf)
    assert_empty_py_buffer(bytearray(b''), "Uint8Array")
    assert_empty_py_buffer(numpy.array([], dtype=numpy.uint64), "BigUint64Array")
    assert_empty_py_buffer(array.array('d', []), "Float64Array")

    # can work for empty TypedArray
    def assert_empty_typedarray(buf: memoryview, typecode: str):
        assert typecode == buf.format
        assert struct.calcsize(typecode) == buf.itemsize
        assert 0 == buf.nbytes
        assert "" == buf.hex()
        assert b"" == buf.tobytes()
        assert [] == buf.tolist()
        buf.release()
    assert_empty_typedarray(pm.eval("new BigInt64Array()"), "q")
    assert_empty_typedarray(pm.eval("new Float32Array(new ArrayBuffer(4), 4 /*byteOffset*/)"), "f")
    assert_empty_typedarray(pm.eval("(arr)=>arr")( bytearray([]) ), "B")
    assert_empty_typedarray(pm.eval("(arr)=>arr")( numpy.array([], dtype=numpy.uint16) ),"H")
    assert_empty_typedarray(pm.eval("(arr)=>arr")( array.array("d", []) ),"d")

    # can work for empty ArrayBuffer
    def assert_empty_arraybuffer(buf):
        assert "B" == buf.format
        assert 1 == buf.itemsize
        assert 0 == buf.nbytes
        assert "" == buf.hex()
        assert b"" == buf.tobytes()
        assert [] == buf.tolist()
        buf.release()
    assert_empty_arraybuffer(pm.eval("new ArrayBuffer()"))
    assert_empty_arraybuffer(pm.eval("new Uint8Array().buffer"))
    assert_empty_arraybuffer(pm.eval("new Float64Array().buffer"))
    assert_empty_arraybuffer(pm.eval("(arr)=>arr.buffer")( bytearray([]) ))
    assert_empty_arraybuffer(pm.eval("(arr)=>arr.buffer")( pm.eval("(arr)=>arr.buffer")(bytearray()) ))
    assert_empty_arraybuffer(pm.eval("(arr)=>arr.buffer")( numpy.array([], dtype=numpy.uint64) ))
    assert_empty_arraybuffer(pm.eval("(arr)=>arr.buffer")( array.array("d", []) ))

    # TODO (Tom Tang): shared ArrayBuffer should be disallowed
    # pm.eval("new WebAssembly.Memory({ initial: 1, maximum: 1, shared: true }).buffer")

    # TODO (Tom Tang): once a JS ArrayBuffer is transferred to a worker thread, it should be invalidated in Python-land as well

    # TODO (Tom Tang): error for detached ArrayBuffer, or should it be considered as empty?

    # should error on immutable Python buffers 
    # Note: Python `bytes` type must be converted to a (mutable) `bytearray` because there's no such a concept of read-only ArrayBuffer in JS
    with pytest.raises(BufferError, match="Object is not writable."):
        pm.eval("(typedArray) => {}")(b'')
    immutable_numpy_array = numpy.arange(10)
    immutable_numpy_array.setflags(write=False)
    with pytest.raises(ValueError, match="buffer source array is read-only"):
        pm.eval("(typedArray) => {}")(immutable_numpy_array)

    # buffer should be in C order (row major)
    fortran_order_arr = numpy.array([[1, 2], [3, 4]], order="F") # 1-D array is always considered C-contiguous because it doesn't matter if it's row or column major in 1-D
    with pytest.raises(ValueError, match="ndarray is not C-contiguous"):
        pm.eval("(typedArray) => {}")(fortran_order_arr)

    # disallow multidimensional array
    numpy_2d_array = numpy.array([[1, 2], [3, 4]], order="C")
    with pytest.raises(BufferError, match="multidimensional arrays are not allowed"):
        pm.eval("(typedArray) => {}")(numpy_2d_array)<|MERGE_RESOLUTION|>--- conflicted
+++ resolved
@@ -6,8 +6,6 @@
 import math
 import asyncio
 import numpy, array, struct
-<<<<<<< HEAD
-=======
 
 # https://doc.pytest.org/en/latest/how-to/xunit_setup.html#method-and-function-level-setup-teardown
 def teardown_function(function):
@@ -17,7 +15,6 @@
     """
     gc.collect(), pm.collect()
     gc.collect(), pm.collect()
->>>>>>> ec1ab5cb
 
 def test_passes():
     assert True
@@ -702,7 +699,6 @@
         pm.eval("clearTimeout(undefined)")
         pm.eval("clearTimeout()")
 
-<<<<<<< HEAD
         # passing a `code` string to `setTimeout` as the callback function
         assert "code string" == await pm.eval("""
         new Promise((resolve) => {
@@ -710,17 +706,6 @@
             setTimeout("globalThis._resolve('code string'); delete globalThis._resolve", 100)
         })
         """)
-=======
-        # should throw a TypeError when the first parameter to `setTimeout` is not a function
-        with pytest.raises(pm.SpiderMonkeyError, match="TypeError: The first parameter to setTimeout\\(\\) is not a function"):
-            pm.eval("setTimeout()")
-        with pytest.raises(pm.SpiderMonkeyError, match="TypeError: The first parameter to setTimeout\\(\\) is not a function"):
-            pm.eval("setTimeout(undefined)")
-        with pytest.raises(pm.SpiderMonkeyError, match="TypeError: The first parameter to setTimeout\\(\\) is not a function"):
-            pm.eval("setTimeout(1)")
-        with pytest.raises(pm.SpiderMonkeyError, match="TypeError: The first parameter to setTimeout\\(\\) is not a function"):
-            pm.eval("setTimeout('a', 100)")
->>>>>>> ec1ab5cb
 
         # making sure the async_fn is run
         return True
