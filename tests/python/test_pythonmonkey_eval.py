import pytest
import pythonmonkey as pm
import random
from datetime import datetime, timedelta
import math

def test_passes():
    assert True

def test_eval_numbers_floats():
    for _ in range(10):
        py_number = random.uniform(-1000000,1000000)
        js_number = pm.eval(repr(py_number))
        assert py_number == js_number

def test_eval_numbers_floats_nan():
    jsNaN = pm.eval("NaN")
    assert math.isnan(jsNaN)

def test_eval_numbers_floats_negative_zero():
    jsNegZero = pm.eval("-0")
    assert jsNegZero == 0
    assert jsNegZero == 0.0 # expected that -0.0 == 0.0 == 0
    # https://docs.python.org/3/library/math.html#math.copysign
    assert math.copysign(1.0, jsNegZero) == -1.0

def test_eval_numbers_floats_inf():
    jsPosInf = pm.eval("Infinity")
    jsNegInf = pm.eval("-Infinity")
    assert jsPosInf == float("+inf")
    assert jsNegInf == float("-inf")

def test_eval_numbers_integers():
    for _ in range(10):
        py_number = random.randint(-1000000,1000000)
        js_number = pm.eval(repr(py_number))
        assert py_number == js_number

def test_eval_booleans():
    py_bool = True
    js_bool = pm.eval('true')
    assert py_bool == js_bool
    py_bool = False
    js_bool = pm.eval('false')
    assert py_bool == js_bool

def test_eval_dates():
    MIN_YEAR = 1 # https://docs.python.org/3/library/datetime.html#datetime.MINYEAR
    MAX_YEAR = 2023
    start = datetime(MIN_YEAR, 1, 1, 00, 00, 00)
    years = MAX_YEAR - MIN_YEAR + 1
    end = start + timedelta(days=365 * years)
    for _ in range(10):
        py_date = start + (end - start) * random.random()
        # round to milliseconds precision because the smallest unit for js Date is 1ms
        py_date = py_date.replace(microsecond=min(round(py_date.microsecond, -3), 999000)) # microsecond must be in 0..999999, but it would be rounded to 1000000 if >= 999500
        js_date = pm.eval(f'new Date("{py_date.isoformat()}")')
        assert py_date == js_date

def test_eval_boxed_booleans():
    py_bool = True
    js_bool = pm.eval('new Boolean(true)')
    assert py_bool == js_bool
    py_bool = False
    js_bool = pm.eval('new Boolean(false)')
    assert py_bool == js_bool

def test_eval_boxed_numbers_floats():
    for _ in range(10):
        py_number = random.uniform(-1000000,1000000)
        js_number = pm.eval(f'new Number({repr(py_number)})')
        assert py_number == js_number

def test_eval_boxed_numbers_integers():
    for _ in range(10):
        py_number = random.randint(-1000000,1000000)
        js_number = pm.eval(f'new Number({repr(py_number)})')
        assert py_number == js_number

def test_eval_exceptions():
    # should print out the correct error messages
    with pytest.raises(pm.SpiderMonkeyError, match='SyntaxError: "" literal not terminated before end of script'):
        pm.eval('"123')
    with pytest.raises(pm.SpiderMonkeyError, match="SyntaxError: missing } in compound statement"):
        pm.eval('{')
    with pytest.raises(pm.SpiderMonkeyError, match="TypeError: can't convert BigInt to number"):
        pm.eval('1n + 1')
    with pytest.raises(pm.SpiderMonkeyError, match="ReferenceError: RANDOM_VARIABLE is not defined"):
        pm.eval('RANDOM_VARIABLE')
    with pytest.raises(pm.SpiderMonkeyError, match="RangeError: invalid array length"):
        pm.eval('new Array(-1)')
    with pytest.raises(pm.SpiderMonkeyError, match="Error: abc"):
        # manually by the `throw` statement
        pm.eval('throw new Error("abc")')

    # ANYTHING can be thrown in JS
    with pytest.raises(pm.SpiderMonkeyError, match="uncaught exception: 9007199254740993"):
        pm.eval('throw 9007199254740993n') # 2**53+1
    with pytest.raises(pm.SpiderMonkeyError, match="uncaught exception: null"):
        pm.eval('throw null')
    with pytest.raises(pm.SpiderMonkeyError, match="uncaught exception: undefined"):
        pm.eval('throw undefined')
    with pytest.raises(pm.SpiderMonkeyError, match="uncaught exception: something from toString"):
        # (side effect) calls the `toString` method if an object is thrown
        pm.eval('throw { toString() { return "something from toString" } }')

    # convert JS Error object to a Python Exception object for later use (in a `raise` statement)
    js_err = pm.eval("new RangeError('to be raised in Python')")
    assert isinstance(js_err, BaseException)
    assert isinstance(js_err, Exception)
    assert type(js_err) == pm.SpiderMonkeyError
    with pytest.raises(pm.SpiderMonkeyError, match="RangeError: to be raised in Python"):
        raise js_err

    # convert Python Exception object to a JS Error object
    get_err_msg = pm.eval("(err) => err.message")
    assert "Python BufferError: ttt" == get_err_msg(BufferError("ttt"))
    js_rethrow = pm.eval("(err) => { throw err }")
    with pytest.raises(pm.SpiderMonkeyError, match="Error: Python BaseException: 123"):
        js_rethrow(BaseException("123"))

def test_eval_undefined():
    x = pm.eval("undefined")
    assert x == None

def test_eval_null():
    x = pm.eval("null")
    assert x == pm.null
    
def test_eval_functions():
    f = pm.eval("() => { return undefined }")
    assert f() == None

    g = pm.eval("() => { return null}")
    assert g() == pm.null

    h = pm.eval("(a, b) => {return a + b}")
    n = 10
    for _ in range(n):
        a = random.randint(-1000, 1000)
        b = random.randint(-1000, 1000)
        assert h(a, b) == (a + b)
    
    for _ in range (n):
        a = random.uniform(-1000.0, 1000.0)
        b = random.uniform(-1000.0, 1000.0)
        assert h(a, b) == (a + b)
    
    assert math.isnan(h(float("nan"), 1))
    assert math.isnan(h(float("+inf"), float("-inf")))

def test_eval_functions_latin1_string_args():
    concatenate = pm.eval("(a, b) => { return a + b}")
    n = 10
    for i in range(n):
        length1 = random.randint(0x0000, 0xFFFF)
        length2 = random.randint(0x0000, 0xFFFF)
        string1 = ''
        string2 = ''

        for j in range(length1):
            codepoint = random.randint(0x00, 0xFFFF)
            string1 += chr(codepoint) # add random chr in ucs2 range
        for j in range(length2):
            codepoint = random.randint(0x00, 0xFFFF)
            string2 += chr(codepoint)
        
        assert concatenate(string1, string2) == (string1 + string2)

def test_eval_functions_ucs2_string_args():
    concatenate = pm.eval("(a, b) => { return a + b}")
    n = 10
    for i in range(n):
        length1 = random.randint(0x0000, 0xFFFF)
        length2 = random.randint(0x0000, 0xFFFF)
        string1 = ''
        string2 = ''

        for j in range(length1):
            codepoint = random.randint(0x00, 0xFF)
            string1 += chr(codepoint) # add random chr in latin1 range
        for j in range(length2):
            codepoint = random.randint(0x00, 0xFF)
            string2 += chr(codepoint)
        
        assert concatenate(string1, string2) == (string1 + string2)

def test_eval_functions_ucs4_string_args():
    concatenate = pm.eval("(a, b) => { return a + b}")
    n = 10
    for i in range(n):
        length1 = random.randint(0x0000, 0xFFFF)
        length2 = random.randint(0x0000, 0xFFFF)
        string1 = ''
        string2 = ''

        for j in range(length1):
            codepoint = random.randint(0x010000, 0x10FFFF)
            string1 += chr(codepoint) # add random chr outside BMP
        for j in range(length2):
            codepoint = random.randint(0x010000, 0x10FFFF)
            string2 += chr(codepoint)
        
        assert pm.asUCS4(concatenate(string1, string2)) == (string1 + string2)

def test_eval_functions_roundtrip():
    # BF-60 https://github.com/Distributive-Network/PythonMonkey/pull/18
    def ident(x):
        return x
    js_fn_back = pm.eval("(py_fn) => py_fn(()=>{ return 'YYZ' })")(ident)
    # pm.collect() # TODO: to be fixed in BF-59
    assert "YYZ" == js_fn_back()

def test_eval_functions_pyfunctions_ints():
    caller = pm.eval("(func, param1, param2) => { return func(param1, param2) }")
    def add(a, b):
        return a + b
    n = 10
    for i in range(n):
        int1 = random.randint(0x0000, 0xFFFF)
        int2 = random.randint(0x0000, 0xFFFF)
        assert caller(add, int1, int2) == int1 + int2

def test_eval_functions_pyfunctions_strs():
    caller = pm.eval("(func, param1, param2) => { return func(param1, param2) }")
    def concatenate(a, b):
        return a + b
    n = 10
    for i in range(n):
        length1 = random.randint(0x0000, 0xFFFF)
        length2 = random.randint(0x0000, 0xFFFF)
        string1 = ''
        string2 = ''

        for j in range(length1):
            codepoint = random.randint(0x0000, 0xFFFF)
            string1 += chr(codepoint) # add random chr
        for j in range(length2):
            codepoint = random.randint(0x0000, 0xFFFF)
            string2 += chr(codepoint)
<<<<<<< HEAD
        assert caller(concatenate, string1, string2) == string1 + string2

def test_eval_dicts():
    d = {"a":1}
    proxy_d = pm.eval("(dict) => { return dict; }")(d)
    assert d is proxy_d

def test_eval_dicts_subdicts():
    d = {"a":1, "b":{"c": 2}}
    
    assert pm.eval("(dict) => { return dict.a; }")(d) == 1.0
    assert pm.eval("(dict) => { return dict.b; }")(d) is d["b"]
    assert pm.eval("(dict) => { return dict.b.c; }")(d) == 2.0

def test_eval_dicts_cycle():
  d = {"a":1, "b":2}
  d["recursive"] = d
  
  assert pm.eval("(dict) => { return dict.a; }")(d) == 1.0
  assert pm.eval("(dict) => { return dict.b; }")(d) == 2.0
  assert pm.eval("(dict) => { return dict.recursive; }")(d) is d["recursive"]

def test_eval_objects():
    pyObj = pm.eval("Object({a:1.0})")
    assert pyObj == {'a':1.0}

def test_eval_objects_subobjects():
    pyObj = pm.eval("Object({a:1.0, b:{c:2.0}})")

    assert pyObj['a'] == 1.0
    assert pyObj['b'] == {'c': 2.0}
    assert pyObj['b']['c'] == 2.0

def test_eval_objects_cycle():
    pyObj = pm.eval("Object({a:1.0, b:2.0, recursive: function() { this.recursive = this; return this; }}.recursive())")
    
    assert pyObj['a'] == 1.0
    assert pyObj['b'] == 2.0
    assert pyObj['recursive'] == pyObj

def test_eval_objects_proxy_get():
    f = pm.eval("(obj) => { return obj.a}")
    assert f({'a':42.0}) == 42.0

def test_eval_objects_proxy_set():
    f = pm.eval("(obj) => { obj.a = 42.0; return;}")
    pyObj = {}
    f(pyObj)
    assert pyObj['a'] == 42.0
    
def test_eval_objects_proxy_keys():
    f = pm.eval("(obj) => { return Object.keys(obj)[0]}")
    assert f({'a':42.0}) == 'a'

def test_eval_objects_proxy_delete():
    f = pm.eval("(obj) => { delete obj.a }")
    pyObj = {'a': 42.0}
    f(pyObj)
    assert 'a' not in pyObj

def test_eval_objects_proxy_has():
    f = pm.eval("(obj) => { return 'a' in obj }")
    pyObj = {'a': 42.0}
    assert(f(pyObj))

def test_eval_objects_proxy_not_extensible():
    assert False == pm.eval("(o) => Object.isExtensible(o)")({})
    assert False == pm.eval("(o) => Object.isExtensible(o)")({ "abc": 1 })
    assert True == pm.eval("(o) => Object.preventExtensions(o) === o")({})
    assert True == pm.eval("(o) => Object.preventExtensions(o) === o")({ "abc": 1 })

def test_eval_objects_proxy_proto():
    assert pm.null == pm.eval("(o) => Object.getPrototypeOf(o)")({})
    assert pm.null == pm.eval("(o) => Object.getPrototypeOf(o)")({ "abc": 1 })

def test_eval_objects_jsproxy_get():
  proxy = pm.eval("({a: 1})")
  assert 1.0 == proxy['a']
  assert 1.0 == proxy.a

def test_eval_objects_jsproxy_set():
  proxy = pm.eval("({a: 1})")
  proxy.a = 2.0
  assert 2.0 == proxy['a']
  proxy['a'] = 3.0
  assert 3.0 == proxy.a
  proxy.b = 1.0
  assert 1.0 == proxy['b']
  proxy['b'] = 2.0
  assert 2.0 == proxy.b

def test_eval_objects_jsproxy_length():
  proxy = pm.eval("({a: 1, b:2})")
  assert 2 == len(proxy)

def test_eval_objects_jsproxy_delete():
  proxy = pm.eval("({a: 1})")
  del proxy.a
  assert None == proxy.a
  assert None == proxy['a']

def test_eval_objects_jsproxy_compare():
  proxy = pm.eval("({a: 1, b:2})")
  assert proxy == {'a': 1.0, 'b': 2.0}

def test_set_clear_timeout():
    # throw RuntimeError outside a coroutine
    with pytest.raises(RuntimeError, match="PythonMonkey cannot find a running Python event-loop to make asynchronous calls."):
        pm.eval("setTimeout")(print)

    async def async_fn():
        # standalone `setTimeout`
        loop = asyncio.get_running_loop()
        f0 = loop.create_future()
        def add(a, b, c):
          f0.set_result(a + b + c)
        pm.eval("setTimeout")(add, 0, 1, 2, 3)
        assert 6.0 == await f0

        # test `clearTimeout`
        f1 = loop.create_future()
        def to_raise(msg):
            f1.set_exception(TypeError(msg))
        timeout_id0 = pm.eval("setTimeout")(to_raise, 100, "going to be there")
        assert type(timeout_id0) == float
        assert timeout_id0 > 0                  # `setTimeout` should return a positive integer value
        assert int(timeout_id0) == timeout_id0
        with pytest.raises(TypeError, match="going to be there"):
            await f1                                # `clearTimeout` not called
        f1 = loop.create_future()
        timeout_id1 = pm.eval("setTimeout")(to_raise, 100, "shouldn't be here")
        pm.eval("clearTimeout")(timeout_id1)
        with pytest.raises(asyncio.exceptions.TimeoutError):
            await asyncio.wait_for(f1, timeout=0.5) # `clearTimeout` is called

        # `this` value in `setTimeout` callback should be the global object, as spec-ed
        assert await pm.eval("new Promise(function (resolve) { setTimeout(function(){ resolve(this == globalThis) }) })")
        # `setTimeout` should allow passing additional arguments to the callback, as spec-ed
        assert 3.0 == await pm.eval("new Promise((resolve) => setTimeout(function(){ resolve(arguments.length) }, 100, 90, 91, 92))")
        assert 92.0 == await pm.eval("new Promise((resolve) => setTimeout((...args) => { resolve(args[2]) }, 100, 90, 91, 92))")
        # TODO (Tom Tang): test `setTimeout` setting delay to 0 if < 0
        # TODO (Tom Tang): test `setTimeout` accepting string as the delay, coercing to a number like parseFloat

        # passing an invalid ID to `clearTimeout` should silently do nothing; no exception is thrown.
        pm.eval("clearTimeout(NaN)")
        pm.eval("clearTimeout(999)")
        pm.eval("clearTimeout(-1)")
        pm.eval("clearTimeout('a')")
        pm.eval("clearTimeout(undefined)")
        pm.eval("clearTimeout()")

        # should throw a TypeError when the first parameter to `setTimeout` is not a function
        with pytest.raises(pm.SpiderMonkeyError, match="TypeError: The first parameter to setTimeout\\(\\) is not a function"):
            pm.eval("setTimeout()")
        with pytest.raises(pm.SpiderMonkeyError, match="TypeError: The first parameter to setTimeout\\(\\) is not a function"):
            pm.eval("setTimeout(undefined)")
        with pytest.raises(pm.SpiderMonkeyError, match="TypeError: The first parameter to setTimeout\\(\\) is not a function"):
            pm.eval("setTimeout(1)")
        with pytest.raises(pm.SpiderMonkeyError, match="TypeError: The first parameter to setTimeout\\(\\) is not a function"):
            pm.eval("setTimeout('a', 100)")

        # making sure the async_fn is run
        return True
    assert asyncio.run(async_fn())

    # throw RuntimeError outside a coroutine (the event-loop has ended)
    with pytest.raises(RuntimeError, match="PythonMonkey cannot find a running Python event-loop to make asynchronous calls."):
        pm.eval("setTimeout")(print)

def test_promises():
    # should throw RuntimeError if Promises are created outside a coroutine
    create_promise = pm.eval("() => Promise.resolve(1)")
    with pytest.raises(RuntimeError, match="PythonMonkey cannot find a running Python event-loop to make asynchronous calls."):
        create_promise()

    async def async_fn():
        create_promise() # inside a coroutine, no error

        # Python awaitables to JS Promise coercion
        # 1. Python asyncio.Future to JS promise
        loop = asyncio.get_running_loop()
        f0 = loop.create_future()
        f0.set_result(2561)
        assert type(f0) == asyncio.Future
        assert 2561 == await f0
        assert pm.eval("(p) => p instanceof Promise")(f0) is True
        assert 2561 == await pm.eval("(p) => p")(f0)
        del f0

        # 2. Python asyncio.Task to JS promise
        async def coro_fn(x):
            await asyncio.sleep(0.01)
            return x
        task = loop.create_task(coro_fn("from a Task"))
        assert type(task) == asyncio.Task
        assert type(task) != asyncio.Future
        assert isinstance(task, asyncio.Future)
        assert "from a Task" == await task
        assert pm.eval("(p) => p instanceof Promise")(task) is True
        assert "from a Task" == await pm.eval("(p) => p")(task)
        del task

        # 3. Python coroutine to JS promise
        coro = coro_fn("from a Coroutine")
        assert asyncio.iscoroutine(coro)
        # assert "a Coroutine" == await coro                            # coroutines cannot be awaited more than once
        # assert pm.eval("(p) => p instanceof Promise")(coro) is True   #   RuntimeError: cannot reuse already awaited coroutine
        assert "from a Coroutine" == await pm.eval("(p) => (p instanceof Promise) && p")(coro)
        del coro

        # JS Promise to Python awaitable coercion
        assert 100 == await pm.eval("new Promise((r)=>{ r(100) })")
        assert 10010 == await pm.eval("Promise.resolve(10010)")
        with pytest.raises(pm.SpiderMonkeyError, match="TypeError: .+ is not a constructor"):
            await pm.eval("Promise.resolve")(10086)
        assert 10086 == await pm.eval("Promise.resolve.bind(Promise)")(10086)

        assert "promise returning a function" == (await pm.eval("Promise.resolve(() => { return 'promise returning a function' })"))()
        assert "function 2" == (await pm.eval("Promise.resolve(x=>x)"))("function 2")
        def aaa(n):
            return n
        ident0 = await (pm.eval("Promise.resolve.bind(Promise)")(aaa))
        assert "from aaa" == ident0("from aaa")
        ident1 = await pm.eval("async (aaa) => x=>aaa(x)")(aaa)
        assert "from ident1" == ident1("from ident1")
        ident2 = await pm.eval("() => Promise.resolve(x=>x)")()
        assert "from ident2" == ident2("from ident2")
        ident3 = await pm.eval("(aaa) => Promise.resolve(x=>aaa(x))")(aaa)
        assert "from ident3" == ident3("from ident3")
        del aaa

        # promise returning a JS Promise<Function> that calls a Python function inside
        def fn0(n):
            return n + 100
        def fn1():
            return pm.eval("async x=>x")(fn0)
        fn2 = await pm.eval("async (fn1) => { const fn0 = await fn1(); return Promise.resolve(x=>fn0(x)) }")(fn1)
        assert 101.2 == fn2(1.2)
        fn3 = await pm.eval("async (fn1) => { const fn0 = await fn1(); return Promise.resolve(async x => { return fn0(x) }) }")(fn1)
        assert 101.3 == await fn3(1.3)
        fn4 = await pm.eval("async (fn1) => { return Promise.resolve(async x => { const fn0 = await fn1(); return fn0(x) }) }")(fn1)
        assert 101.4 == await fn4(1.4)
        
        # chained JS promises
        assert "chained" == await (pm.eval("async () => new Promise((resolve) => resolve( Promise.resolve().then(()=>'chained') ))")())

        # chained Python awaitables
        async def a():
            await asyncio.sleep(0.01)
            return "nested"
        async def b():
            await asyncio.sleep(0.01)
            return a()
        async def c():
            await asyncio.sleep(0.01)
            return b()
        # JS `await` supports chaining. However, on Python-land, it actually requires `await (await (await c()))`
        assert "nested" == await pm.eval("async (promise) => await promise")(c())
        assert "nested" == await pm.eval("async (promise) => await promise")(await c())
        assert "nested" == await pm.eval("async (promise) => await promise")(await (await c()))
        assert "nested" == await pm.eval("async (promise) => await promise")(await (await (await c())))
        assert "nested" == await pm.eval("async (promise) => promise")(c())
        assert "nested" == await pm.eval("async (promise) => promise")(await c())
        assert "nested" == await pm.eval("async (promise) => promise")(await (await c()))
        assert "nested" == await pm.eval("async (promise) => promise")(await (await (await c())))
        assert "nested" == await pm.eval("(promise) => Promise.resolve(promise)")(c())
        assert "nested" == await pm.eval("(promise) => Promise.resolve(promise)")(await c())
        assert "nested" == await pm.eval("(promise) => Promise.resolve(promise)")(await (await c()))
        assert "nested" == await pm.eval("(promise) => Promise.resolve(promise)")(await (await (await c())))
        assert "nested" == await pm.eval("(promise) => promise")(c())
        assert "nested" == await pm.eval("(promise) => promise")(await c())
        assert "nested" == await pm.eval("(promise) => promise")(await (await c()))
        with pytest.raises(TypeError, match="object str can't be used in 'await' expression"):
            await pm.eval("(promise) => promise")(await (await (await c())))

        # Python awaitable throwing exceptions
        async def coro_to_throw0():
            await asyncio.sleep(0.01)
            print([].non_exist)
        with pytest.raises(pm.SpiderMonkeyError, match="Python AttributeError: 'list' object has no attribute 'non_exist'"):
            await (pm.eval("(promise) => promise")(coro_to_throw0()))
        with pytest.raises(pm.SpiderMonkeyError, match="Python AttributeError: 'list' object has no attribute 'non_exist'"):
            await (pm.eval("async (promise) => promise")(coro_to_throw0()))
        with pytest.raises(pm.SpiderMonkeyError, match="Python AttributeError: 'list' object has no attribute 'non_exist'"):
            await (pm.eval("(promise) => Promise.resolve().then(async () => await promise)")(coro_to_throw0()))
        async def coro_to_throw1():
            await asyncio.sleep(0.01)
            raise TypeError("reason")
        with pytest.raises(pm.SpiderMonkeyError, match="Python TypeError: reason"):
            await (pm.eval("(promise) => promise")(coro_to_throw1()))
        assert 'rejected <Python TypeError: reason>' == await pm.eval("(promise) => promise.then(()=>{}, (err)=>`rejected <${err.message}>`)")(coro_to_throw1())

        # JS Promise throwing exceptions
        with pytest.raises(pm.SpiderMonkeyError, match="nan"):
            await pm.eval("Promise.reject(NaN)") # JS can throw anything
        with pytest.raises(pm.SpiderMonkeyError, match="123.0"):
            await (pm.eval("async () => { throw 123 }")())
            # await (pm.eval("async () => { throw {} }")())
        with pytest.raises(pm.SpiderMonkeyError, match="anything"):
            await pm.eval("Promise.resolve().then(()=>{ throw 'anything' })")
            # FIXME (Tom Tang): We currently handle Promise exceptions by converting the object thrown to a Python Exception object through `pyTypeFactory`
            #               <objects of this type are not handled by PythonMonkey yet>
            # await pm.eval("Promise.resolve().then(()=>{ throw {a:1,toString(){return'anything'}} })")
        with pytest.raises(pm.SpiderMonkeyError, match="on line 1:\nTypeError: undefined has no properties"): # not going through the conversion
            await pm.eval("Promise.resolve().then(()=>{ (undefined).prop })")

        # TODO (Tom Tang): Modify this testcase once we support ES2020-style dynamic import
        # pm.eval("import('some_module')") # dynamic import returns a Promise, see https://developer.mozilla.org/en-US/docs/Web/JavaScript/Reference/Operators/import
        with pytest.raises(pm.SpiderMonkeyError, match="\nError: Dynamic module import is disabled or not supported in this context"):
            await pm.eval("import('some_module')")
        # TODO (Tom Tang): properly test unhandled rejection

        # await scheduled jobs on the Python event-loop
        js_sleep = pm.eval("(second) => new Promise((resolve) => setTimeout(resolve, second*1000))")
        def py_sleep(second): # asyncio.sleep has issues on Python 3.8
            loop = asyncio.get_running_loop()
            future = loop.create_future()
            loop.call_later(second, lambda:future.set_result(None))
            return future
        both_sleep = pm.eval("(js_sleep, py_sleep) => async (second) => { await js_sleep(second); await py_sleep(second) }")(js_sleep, py_sleep)
        await asyncio.wait_for(both_sleep(0.1), timeout=0.3) # won't be precisely 0.2s 
        with pytest.raises(asyncio.exceptions.TimeoutError):
            await asyncio.wait_for(both_sleep(0.1), timeout=0.19)

        # making sure the async_fn is run
        return True
    assert asyncio.run(async_fn())

    # should throw a RuntimeError if created outside a coroutine (the event-loop has ended)
    with pytest.raises(RuntimeError, match="PythonMonkey cannot find a running Python event-loop to make asynchronous calls."):
        pm.eval("new Promise(() => { })")

def test_webassembly():
    async def async_fn():
        # off-thread promises can run
        assert 'instantiated' == await pm.eval("""
        // https://github.com/mdn/webassembly-examples/blob/main/js-api-examples/simple.wasm
        var code = new Uint8Array([
            0,  97, 115, 109,   1,   0,   0,   0,   1,   8,   2,  96,
            1, 127,   0,  96,   0,   0,   2,  25,   1,   7, 105, 109,
        112, 111, 114, 116, 115,  13, 105, 109, 112, 111, 114, 116,
        101, 100,  95, 102, 117, 110,  99,   0,   0,   3,   2,   1,
            1,   7,  17,   1,  13, 101, 120, 112, 111, 114, 116, 101,
        100,  95, 102, 117, 110,  99,   0,   1,  10,   8,   1,   6,
            0,  65,  42,  16,   0,  11
        ]);

        WebAssembly.instantiate(code, { imports: { imported_func() {} } }).then(() => 'instantiated')
        """)

        # making sure the async_fn is run
        return True
    assert asyncio.run(async_fn())

def test_py_buffer_to_js_typed_array():
    # JS TypedArray/ArrayBuffer should coerce to Python memoryview type
    def assert_js_to_py_memoryview(buf: memoryview):
        assert type(buf) is memoryview
        assert None == buf.obj # https://docs.python.org/3.9/c-api/buffer.html#c.Py_buffer.obj
        assert 2 * 4 == buf.nbytes # 2 elements * sizeof(int32_t)
        assert "02000000ffffffff" == buf.hex() # native (little) endian
    buf1 = pm.eval("new Int32Array([2,-1])")
    buf2 = pm.eval("new Int32Array([2,-1]).buffer")
    assert_js_to_py_memoryview(buf1)
    assert_js_to_py_memoryview(buf2)
    assert [2, -1] == buf1.tolist()
    assert [2, 0, 0, 0, 255, 255, 255, 255] == buf2.tolist()
    assert -1 == buf1[1]
    assert 255 == buf2[7]
    with pytest.raises(IndexError, match="index out of bounds on dimension 1"):
        buf1[2]
    with pytest.raises(IndexError, match="index out of bounds on dimension 1"):
        buf2[8]
    del buf1, buf2

    # test element value ranges
    buf3 = pm.eval("new Uint8Array(1)")
    with pytest.raises(ValueError, match="memoryview: invalid value for format 'B'"):
        buf3[0] = 256
    with pytest.raises(ValueError, match="memoryview: invalid value for format 'B'"):
        buf3[0] = -1
    with pytest.raises(IndexError, match="index out of bounds on dimension 1"): # no automatic resize
        buf3[1] = 0
    del buf3

    # Python buffers should coerce to JS TypedArray
    # and the typecode maps to TypedArray subtype (Uint8Array, Float64Array, ...)
    assert True == pm.eval("(arr)=>arr instanceof Uint8Array")( bytearray([1,2,3]) )
    assert True == pm.eval("(arr)=>arr instanceof Uint8Array")( numpy.array([1], dtype=numpy.uint8) )
    assert True == pm.eval("(arr)=>arr instanceof Uint16Array")( numpy.array([1], dtype=numpy.uint16) )
    assert True == pm.eval("(arr)=>arr instanceof Uint32Array")( numpy.array([1], dtype=numpy.uint32) )
    assert True == pm.eval("(arr)=>arr instanceof BigUint64Array")( numpy.array([1], dtype=numpy.uint64) )
    assert True == pm.eval("(arr)=>arr instanceof Int8Array")( numpy.array([1], dtype=numpy.int8) )
    assert True == pm.eval("(arr)=>arr instanceof Int16Array")( numpy.array([1], dtype=numpy.int16) )
    assert True == pm.eval("(arr)=>arr instanceof Int32Array")( numpy.array([1], dtype=numpy.int32) )
    assert True == pm.eval("(arr)=>arr instanceof BigInt64Array")( numpy.array([1], dtype=numpy.int64) )
    assert True == pm.eval("(arr)=>arr instanceof Float32Array")( numpy.array([1], dtype=numpy.float32) )
    assert True == pm.eval("(arr)=>arr instanceof Float64Array")( numpy.array([1], dtype=numpy.float64) )
    assert pm.eval("new Uint8Array([1])").format == "B"
    assert pm.eval("new Uint16Array([1])").format == "H"
    assert pm.eval("new Uint32Array([1])").format == "I" # FIXME (Tom Tang): this is "L" on 32-bit systems
    assert pm.eval("new BigUint64Array([1n])").format == "Q"
    assert pm.eval("new Int8Array([1])").format == "b"
    assert pm.eval("new Int16Array([1])").format == "h"
    assert pm.eval("new Int32Array([1])").format == "i"
    assert pm.eval("new BigInt64Array([1n])").format == "q"
    assert pm.eval("new Float32Array([1])").format == "f"
    assert pm.eval("new Float64Array([1])").format == "d"

    # not enough bytes to populate an element of the TypedArray
    with pytest.raises(pm.SpiderMonkeyError, match="RangeError: buffer length for BigInt64Array should be a multiple of 8"):
        pm.eval("(arr) => new BigInt64Array(arr.buffer)")(array.array('i', [-11111111]))

    # TypedArray with `byteOffset` and `length`
    arr1 = array.array('i', [-11111111, 22222222, -33333333, 44444444])
    with pytest.raises(pm.SpiderMonkeyError, match="RangeError: invalid or out-of-range index"):
        pm.eval("(arr) => new Int32Array(arr.buffer, /*byteOffset*/ -4)")(arr1)
    with pytest.raises(pm.SpiderMonkeyError, match="RangeError: start offset of Int32Array should be a multiple of 4"):
        pm.eval("(arr) => new Int32Array(arr.buffer, /*byteOffset*/ 1)")(arr1)
    with pytest.raises(pm.SpiderMonkeyError, match="RangeError: size of buffer is too small for Int32Array with byteOffset"):
        pm.eval("(arr) => new Int32Array(arr.buffer, /*byteOffset*/ 20)")(arr1)
    with pytest.raises(pm.SpiderMonkeyError, match="RangeError: invalid or out-of-range index"):
        pm.eval("(arr) => new Int32Array(arr.buffer, /*byteOffset*/ 4, /*length*/ -1)")(arr1)
    with pytest.raises(pm.SpiderMonkeyError, match="RangeError: attempting to construct out-of-bounds Int32Array on ArrayBuffer"):
        pm.eval("(arr) => new Int32Array(arr.buffer, /*byteOffset*/ 4, /*length*/ 4)")(arr1)
    arr2 = pm.eval("(arr) => new Int32Array(arr.buffer, /*byteOffset*/ 4, /*length*/ 2)")(arr1)
    assert 2 * 4 == arr2.nbytes # 2 elements * sizeof(int32_t)
    assert [22222222, -33333333] == arr2.tolist()
    assert "8e155301ab5f03fe" == arr2.hex() # native (little) endian
    assert 22222222 == arr2[0] # offset 1 int32
    with pytest.raises(IndexError, match="index out of bounds on dimension 1"):
        arr2[2]
    arr3 = pm.eval("(arr) => new Int32Array(arr.buffer, 16 /* byteOffset */)")(arr1) # empty Int32Array
    assert 0 == arr3.nbytes
    del arr3

    # test GC
    del arr1
    gc.collect(), pm.collect()
    gc.collect(), pm.collect()
    # TODO (Tom Tang): the 0th element in the underlying buffer is still accessible after GC, even is not referenced by the JS TypedArray with byteOffset
    del arr2

    # mutation
    mut_arr_original = bytearray(4)
    pm.eval("""
    (/* @type Uint8Array */ arr) => {
        // 2.25 in float32 little endian
        arr[2] = 0x10
        arr[3] = 0x40
    }
    """)(mut_arr_original)
    assert 0x10 == mut_arr_original[2]
    assert 0x40 == mut_arr_original[3]
    # mutation to a different TypedArray accessing the same underlying data block will also change the original buffer
    def do_mutation(mut_arr_js):
        assert 2.25 == mut_arr_js[0]
        mut_arr_js[0] = 225.50048828125 # float32 little endian: 0x 20 80 61 43 
        assert "20806143" == mut_arr_original.hex()
        assert 225.50048828125 == array.array("f", mut_arr_original)[0]
    mut_arr_new = pm.eval("""
    (/* @type Uint8Array */ arr, do_mutation) => {
        const mut_arr_js = new Float32Array(arr.buffer)
        do_mutation(mut_arr_js)
        return arr
    }
    """)(mut_arr_original, do_mutation)
    assert [0x20, 0x80, 0x61, 0x43] == mut_arr_new.tolist()

    # simple 1-D numpy array should just work as well
    numpy_int16_array = numpy.array([0, 1, 2, 3], dtype=numpy.int16)
    assert "0,1,2,3" == pm.eval("(typedArray) => typedArray.toString()")(numpy_int16_array)
    assert 3.0 == pm.eval("(typedArray) => typedArray[3]")(numpy_int16_array)
    assert True == pm.eval("(typedArray) => typedArray instanceof Int16Array")(numpy_int16_array)
    numpy_memoryview = pm.eval("(typedArray) => typedArray")(numpy_int16_array)
    assert 2 == numpy_memoryview[2]
    assert 4 * 2 == numpy_memoryview.nbytes # 4 elements * sizeof(int16_t)
    assert "h" == numpy_memoryview.format # the type code for int16 is 'h', see https://docs.python.org/3.9/library/array.html
    with pytest.raises(IndexError, match="index out of bounds on dimension 1"):
        numpy_memoryview[4]

    # can work for empty Python buffer
    def assert_empty_py_buffer(buf, type: str):
        assert 0 == pm.eval("(typedArray) => typedArray.length")(buf)
        assert None == pm.eval("(typedArray) => typedArray[0]")(buf) # `undefined`
        assert True == pm.eval("(typedArray) => typedArray instanceof "+type)(buf)
    assert_empty_py_buffer(bytearray(b''), "Uint8Array")
    assert_empty_py_buffer(numpy.array([], dtype=numpy.uint64), "BigUint64Array")
    assert_empty_py_buffer(array.array('d', []), "Float64Array")

    # can work for empty TypedArray
    def assert_empty_typedarray(buf: memoryview, typecode: str):
        assert typecode == buf.format
        assert struct.calcsize(typecode) == buf.itemsize
        assert 0 == buf.nbytes
        assert "" == buf.hex()
        assert b"" == buf.tobytes()
        assert [] == buf.tolist()
        buf.release()
    assert_empty_typedarray(pm.eval("new BigInt64Array()"), "q")
    assert_empty_typedarray(pm.eval("new Float32Array(new ArrayBuffer(4), 4 /*byteOffset*/)"), "f")
    assert_empty_typedarray(pm.eval("(arr)=>arr")( bytearray([]) ), "B")
    assert_empty_typedarray(pm.eval("(arr)=>arr")( numpy.array([], dtype=numpy.uint16) ),"H")
    assert_empty_typedarray(pm.eval("(arr)=>arr")( array.array("d", []) ),"d")

    # can work for empty ArrayBuffer
    def assert_empty_arraybuffer(buf):
        assert "B" == buf.format
        assert 1 == buf.itemsize
        assert 0 == buf.nbytes
        assert "" == buf.hex()
        assert b"" == buf.tobytes()
        assert [] == buf.tolist()
        buf.release()
    assert_empty_arraybuffer(pm.eval("new ArrayBuffer()"))
    assert_empty_arraybuffer(pm.eval("new Uint8Array().buffer"))
    assert_empty_arraybuffer(pm.eval("new Float64Array().buffer"))
    assert_empty_arraybuffer(pm.eval("(arr)=>arr.buffer")( bytearray([]) ))
    assert_empty_arraybuffer(pm.eval("(arr)=>arr.buffer")( pm.eval("(arr)=>arr.buffer")(bytearray()) ))
    assert_empty_arraybuffer(pm.eval("(arr)=>arr.buffer")( numpy.array([], dtype=numpy.uint64) ))
    assert_empty_arraybuffer(pm.eval("(arr)=>arr.buffer")( array.array("d", []) ))

    # TODO (Tom Tang): shared ArrayBuffer should be disallowed
    # pm.eval("new WebAssembly.Memory({ initial: 1, maximum: 1, shared: true }).buffer")

    # TODO (Tom Tang): once a JS ArrayBuffer is transferred to a worker thread, it should be invalidated in Python-land as well

    # TODO (Tom Tang): error for detached ArrayBuffer, or should it be considered as empty?

    # should error on immutable Python buffers 
    # Note: Python `bytes` type must be converted to a (mutable) `bytearray` because there's no such a concept of read-only ArrayBuffer in JS
    with pytest.raises(BufferError, match="Object is not writable."):
        pm.eval("(typedArray) => {}")(b'')
    immutable_numpy_array = numpy.arange(10)
    immutable_numpy_array.setflags(write=False)
    with pytest.raises(ValueError, match="buffer source array is read-only"):
        pm.eval("(typedArray) => {}")(immutable_numpy_array)

    # buffer should be in C order (row major)
    fortran_order_arr = numpy.array([[1, 2], [3, 4]], order="F") # 1-D array is always considered C-contiguous because it doesn't matter if it's row or column major in 1-D
    with pytest.raises(ValueError, match="ndarray is not C-contiguous"):
        pm.eval("(typedArray) => {}")(fortran_order_arr)

    # disallow multidimensional array
    numpy_2d_array = numpy.array([[1, 2], [3, 4]], order="C")
    with pytest.raises(BufferError, match="multidimensional arrays are not allowed"):
        pm.eval("(typedArray) => {}")(numpy_2d_array)
=======
        assert caller(concatenate, string1, string2) == string1 + string2
>>>>>>> 50b75694
<|MERGE_RESOLUTION|>--- conflicted
+++ resolved
@@ -238,554 +238,4 @@
         for j in range(length2):
             codepoint = random.randint(0x0000, 0xFFFF)
             string2 += chr(codepoint)
-<<<<<<< HEAD
-        assert caller(concatenate, string1, string2) == string1 + string2
-
-def test_eval_dicts():
-    d = {"a":1}
-    proxy_d = pm.eval("(dict) => { return dict; }")(d)
-    assert d is proxy_d
-
-def test_eval_dicts_subdicts():
-    d = {"a":1, "b":{"c": 2}}
-    
-    assert pm.eval("(dict) => { return dict.a; }")(d) == 1.0
-    assert pm.eval("(dict) => { return dict.b; }")(d) is d["b"]
-    assert pm.eval("(dict) => { return dict.b.c; }")(d) == 2.0
-
-def test_eval_dicts_cycle():
-  d = {"a":1, "b":2}
-  d["recursive"] = d
-  
-  assert pm.eval("(dict) => { return dict.a; }")(d) == 1.0
-  assert pm.eval("(dict) => { return dict.b; }")(d) == 2.0
-  assert pm.eval("(dict) => { return dict.recursive; }")(d) is d["recursive"]
-
-def test_eval_objects():
-    pyObj = pm.eval("Object({a:1.0})")
-    assert pyObj == {'a':1.0}
-
-def test_eval_objects_subobjects():
-    pyObj = pm.eval("Object({a:1.0, b:{c:2.0}})")
-
-    assert pyObj['a'] == 1.0
-    assert pyObj['b'] == {'c': 2.0}
-    assert pyObj['b']['c'] == 2.0
-
-def test_eval_objects_cycle():
-    pyObj = pm.eval("Object({a:1.0, b:2.0, recursive: function() { this.recursive = this; return this; }}.recursive())")
-    
-    assert pyObj['a'] == 1.0
-    assert pyObj['b'] == 2.0
-    assert pyObj['recursive'] == pyObj
-
-def test_eval_objects_proxy_get():
-    f = pm.eval("(obj) => { return obj.a}")
-    assert f({'a':42.0}) == 42.0
-
-def test_eval_objects_proxy_set():
-    f = pm.eval("(obj) => { obj.a = 42.0; return;}")
-    pyObj = {}
-    f(pyObj)
-    assert pyObj['a'] == 42.0
-    
-def test_eval_objects_proxy_keys():
-    f = pm.eval("(obj) => { return Object.keys(obj)[0]}")
-    assert f({'a':42.0}) == 'a'
-
-def test_eval_objects_proxy_delete():
-    f = pm.eval("(obj) => { delete obj.a }")
-    pyObj = {'a': 42.0}
-    f(pyObj)
-    assert 'a' not in pyObj
-
-def test_eval_objects_proxy_has():
-    f = pm.eval("(obj) => { return 'a' in obj }")
-    pyObj = {'a': 42.0}
-    assert(f(pyObj))
-
-def test_eval_objects_proxy_not_extensible():
-    assert False == pm.eval("(o) => Object.isExtensible(o)")({})
-    assert False == pm.eval("(o) => Object.isExtensible(o)")({ "abc": 1 })
-    assert True == pm.eval("(o) => Object.preventExtensions(o) === o")({})
-    assert True == pm.eval("(o) => Object.preventExtensions(o) === o")({ "abc": 1 })
-
-def test_eval_objects_proxy_proto():
-    assert pm.null == pm.eval("(o) => Object.getPrototypeOf(o)")({})
-    assert pm.null == pm.eval("(o) => Object.getPrototypeOf(o)")({ "abc": 1 })
-
-def test_eval_objects_jsproxy_get():
-  proxy = pm.eval("({a: 1})")
-  assert 1.0 == proxy['a']
-  assert 1.0 == proxy.a
-
-def test_eval_objects_jsproxy_set():
-  proxy = pm.eval("({a: 1})")
-  proxy.a = 2.0
-  assert 2.0 == proxy['a']
-  proxy['a'] = 3.0
-  assert 3.0 == proxy.a
-  proxy.b = 1.0
-  assert 1.0 == proxy['b']
-  proxy['b'] = 2.0
-  assert 2.0 == proxy.b
-
-def test_eval_objects_jsproxy_length():
-  proxy = pm.eval("({a: 1, b:2})")
-  assert 2 == len(proxy)
-
-def test_eval_objects_jsproxy_delete():
-  proxy = pm.eval("({a: 1})")
-  del proxy.a
-  assert None == proxy.a
-  assert None == proxy['a']
-
-def test_eval_objects_jsproxy_compare():
-  proxy = pm.eval("({a: 1, b:2})")
-  assert proxy == {'a': 1.0, 'b': 2.0}
-
-def test_set_clear_timeout():
-    # throw RuntimeError outside a coroutine
-    with pytest.raises(RuntimeError, match="PythonMonkey cannot find a running Python event-loop to make asynchronous calls."):
-        pm.eval("setTimeout")(print)
-
-    async def async_fn():
-        # standalone `setTimeout`
-        loop = asyncio.get_running_loop()
-        f0 = loop.create_future()
-        def add(a, b, c):
-          f0.set_result(a + b + c)
-        pm.eval("setTimeout")(add, 0, 1, 2, 3)
-        assert 6.0 == await f0
-
-        # test `clearTimeout`
-        f1 = loop.create_future()
-        def to_raise(msg):
-            f1.set_exception(TypeError(msg))
-        timeout_id0 = pm.eval("setTimeout")(to_raise, 100, "going to be there")
-        assert type(timeout_id0) == float
-        assert timeout_id0 > 0                  # `setTimeout` should return a positive integer value
-        assert int(timeout_id0) == timeout_id0
-        with pytest.raises(TypeError, match="going to be there"):
-            await f1                                # `clearTimeout` not called
-        f1 = loop.create_future()
-        timeout_id1 = pm.eval("setTimeout")(to_raise, 100, "shouldn't be here")
-        pm.eval("clearTimeout")(timeout_id1)
-        with pytest.raises(asyncio.exceptions.TimeoutError):
-            await asyncio.wait_for(f1, timeout=0.5) # `clearTimeout` is called
-
-        # `this` value in `setTimeout` callback should be the global object, as spec-ed
-        assert await pm.eval("new Promise(function (resolve) { setTimeout(function(){ resolve(this == globalThis) }) })")
-        # `setTimeout` should allow passing additional arguments to the callback, as spec-ed
-        assert 3.0 == await pm.eval("new Promise((resolve) => setTimeout(function(){ resolve(arguments.length) }, 100, 90, 91, 92))")
-        assert 92.0 == await pm.eval("new Promise((resolve) => setTimeout((...args) => { resolve(args[2]) }, 100, 90, 91, 92))")
-        # TODO (Tom Tang): test `setTimeout` setting delay to 0 if < 0
-        # TODO (Tom Tang): test `setTimeout` accepting string as the delay, coercing to a number like parseFloat
-
-        # passing an invalid ID to `clearTimeout` should silently do nothing; no exception is thrown.
-        pm.eval("clearTimeout(NaN)")
-        pm.eval("clearTimeout(999)")
-        pm.eval("clearTimeout(-1)")
-        pm.eval("clearTimeout('a')")
-        pm.eval("clearTimeout(undefined)")
-        pm.eval("clearTimeout()")
-
-        # should throw a TypeError when the first parameter to `setTimeout` is not a function
-        with pytest.raises(pm.SpiderMonkeyError, match="TypeError: The first parameter to setTimeout\\(\\) is not a function"):
-            pm.eval("setTimeout()")
-        with pytest.raises(pm.SpiderMonkeyError, match="TypeError: The first parameter to setTimeout\\(\\) is not a function"):
-            pm.eval("setTimeout(undefined)")
-        with pytest.raises(pm.SpiderMonkeyError, match="TypeError: The first parameter to setTimeout\\(\\) is not a function"):
-            pm.eval("setTimeout(1)")
-        with pytest.raises(pm.SpiderMonkeyError, match="TypeError: The first parameter to setTimeout\\(\\) is not a function"):
-            pm.eval("setTimeout('a', 100)")
-
-        # making sure the async_fn is run
-        return True
-    assert asyncio.run(async_fn())
-
-    # throw RuntimeError outside a coroutine (the event-loop has ended)
-    with pytest.raises(RuntimeError, match="PythonMonkey cannot find a running Python event-loop to make asynchronous calls."):
-        pm.eval("setTimeout")(print)
-
-def test_promises():
-    # should throw RuntimeError if Promises are created outside a coroutine
-    create_promise = pm.eval("() => Promise.resolve(1)")
-    with pytest.raises(RuntimeError, match="PythonMonkey cannot find a running Python event-loop to make asynchronous calls."):
-        create_promise()
-
-    async def async_fn():
-        create_promise() # inside a coroutine, no error
-
-        # Python awaitables to JS Promise coercion
-        # 1. Python asyncio.Future to JS promise
-        loop = asyncio.get_running_loop()
-        f0 = loop.create_future()
-        f0.set_result(2561)
-        assert type(f0) == asyncio.Future
-        assert 2561 == await f0
-        assert pm.eval("(p) => p instanceof Promise")(f0) is True
-        assert 2561 == await pm.eval("(p) => p")(f0)
-        del f0
-
-        # 2. Python asyncio.Task to JS promise
-        async def coro_fn(x):
-            await asyncio.sleep(0.01)
-            return x
-        task = loop.create_task(coro_fn("from a Task"))
-        assert type(task) == asyncio.Task
-        assert type(task) != asyncio.Future
-        assert isinstance(task, asyncio.Future)
-        assert "from a Task" == await task
-        assert pm.eval("(p) => p instanceof Promise")(task) is True
-        assert "from a Task" == await pm.eval("(p) => p")(task)
-        del task
-
-        # 3. Python coroutine to JS promise
-        coro = coro_fn("from a Coroutine")
-        assert asyncio.iscoroutine(coro)
-        # assert "a Coroutine" == await coro                            # coroutines cannot be awaited more than once
-        # assert pm.eval("(p) => p instanceof Promise")(coro) is True   #   RuntimeError: cannot reuse already awaited coroutine
-        assert "from a Coroutine" == await pm.eval("(p) => (p instanceof Promise) && p")(coro)
-        del coro
-
-        # JS Promise to Python awaitable coercion
-        assert 100 == await pm.eval("new Promise((r)=>{ r(100) })")
-        assert 10010 == await pm.eval("Promise.resolve(10010)")
-        with pytest.raises(pm.SpiderMonkeyError, match="TypeError: .+ is not a constructor"):
-            await pm.eval("Promise.resolve")(10086)
-        assert 10086 == await pm.eval("Promise.resolve.bind(Promise)")(10086)
-
-        assert "promise returning a function" == (await pm.eval("Promise.resolve(() => { return 'promise returning a function' })"))()
-        assert "function 2" == (await pm.eval("Promise.resolve(x=>x)"))("function 2")
-        def aaa(n):
-            return n
-        ident0 = await (pm.eval("Promise.resolve.bind(Promise)")(aaa))
-        assert "from aaa" == ident0("from aaa")
-        ident1 = await pm.eval("async (aaa) => x=>aaa(x)")(aaa)
-        assert "from ident1" == ident1("from ident1")
-        ident2 = await pm.eval("() => Promise.resolve(x=>x)")()
-        assert "from ident2" == ident2("from ident2")
-        ident3 = await pm.eval("(aaa) => Promise.resolve(x=>aaa(x))")(aaa)
-        assert "from ident3" == ident3("from ident3")
-        del aaa
-
-        # promise returning a JS Promise<Function> that calls a Python function inside
-        def fn0(n):
-            return n + 100
-        def fn1():
-            return pm.eval("async x=>x")(fn0)
-        fn2 = await pm.eval("async (fn1) => { const fn0 = await fn1(); return Promise.resolve(x=>fn0(x)) }")(fn1)
-        assert 101.2 == fn2(1.2)
-        fn3 = await pm.eval("async (fn1) => { const fn0 = await fn1(); return Promise.resolve(async x => { return fn0(x) }) }")(fn1)
-        assert 101.3 == await fn3(1.3)
-        fn4 = await pm.eval("async (fn1) => { return Promise.resolve(async x => { const fn0 = await fn1(); return fn0(x) }) }")(fn1)
-        assert 101.4 == await fn4(1.4)
-        
-        # chained JS promises
-        assert "chained" == await (pm.eval("async () => new Promise((resolve) => resolve( Promise.resolve().then(()=>'chained') ))")())
-
-        # chained Python awaitables
-        async def a():
-            await asyncio.sleep(0.01)
-            return "nested"
-        async def b():
-            await asyncio.sleep(0.01)
-            return a()
-        async def c():
-            await asyncio.sleep(0.01)
-            return b()
-        # JS `await` supports chaining. However, on Python-land, it actually requires `await (await (await c()))`
-        assert "nested" == await pm.eval("async (promise) => await promise")(c())
-        assert "nested" == await pm.eval("async (promise) => await promise")(await c())
-        assert "nested" == await pm.eval("async (promise) => await promise")(await (await c()))
-        assert "nested" == await pm.eval("async (promise) => await promise")(await (await (await c())))
-        assert "nested" == await pm.eval("async (promise) => promise")(c())
-        assert "nested" == await pm.eval("async (promise) => promise")(await c())
-        assert "nested" == await pm.eval("async (promise) => promise")(await (await c()))
-        assert "nested" == await pm.eval("async (promise) => promise")(await (await (await c())))
-        assert "nested" == await pm.eval("(promise) => Promise.resolve(promise)")(c())
-        assert "nested" == await pm.eval("(promise) => Promise.resolve(promise)")(await c())
-        assert "nested" == await pm.eval("(promise) => Promise.resolve(promise)")(await (await c()))
-        assert "nested" == await pm.eval("(promise) => Promise.resolve(promise)")(await (await (await c())))
-        assert "nested" == await pm.eval("(promise) => promise")(c())
-        assert "nested" == await pm.eval("(promise) => promise")(await c())
-        assert "nested" == await pm.eval("(promise) => promise")(await (await c()))
-        with pytest.raises(TypeError, match="object str can't be used in 'await' expression"):
-            await pm.eval("(promise) => promise")(await (await (await c())))
-
-        # Python awaitable throwing exceptions
-        async def coro_to_throw0():
-            await asyncio.sleep(0.01)
-            print([].non_exist)
-        with pytest.raises(pm.SpiderMonkeyError, match="Python AttributeError: 'list' object has no attribute 'non_exist'"):
-            await (pm.eval("(promise) => promise")(coro_to_throw0()))
-        with pytest.raises(pm.SpiderMonkeyError, match="Python AttributeError: 'list' object has no attribute 'non_exist'"):
-            await (pm.eval("async (promise) => promise")(coro_to_throw0()))
-        with pytest.raises(pm.SpiderMonkeyError, match="Python AttributeError: 'list' object has no attribute 'non_exist'"):
-            await (pm.eval("(promise) => Promise.resolve().then(async () => await promise)")(coro_to_throw0()))
-        async def coro_to_throw1():
-            await asyncio.sleep(0.01)
-            raise TypeError("reason")
-        with pytest.raises(pm.SpiderMonkeyError, match="Python TypeError: reason"):
-            await (pm.eval("(promise) => promise")(coro_to_throw1()))
-        assert 'rejected <Python TypeError: reason>' == await pm.eval("(promise) => promise.then(()=>{}, (err)=>`rejected <${err.message}>`)")(coro_to_throw1())
-
-        # JS Promise throwing exceptions
-        with pytest.raises(pm.SpiderMonkeyError, match="nan"):
-            await pm.eval("Promise.reject(NaN)") # JS can throw anything
-        with pytest.raises(pm.SpiderMonkeyError, match="123.0"):
-            await (pm.eval("async () => { throw 123 }")())
-            # await (pm.eval("async () => { throw {} }")())
-        with pytest.raises(pm.SpiderMonkeyError, match="anything"):
-            await pm.eval("Promise.resolve().then(()=>{ throw 'anything' })")
-            # FIXME (Tom Tang): We currently handle Promise exceptions by converting the object thrown to a Python Exception object through `pyTypeFactory`
-            #               <objects of this type are not handled by PythonMonkey yet>
-            # await pm.eval("Promise.resolve().then(()=>{ throw {a:1,toString(){return'anything'}} })")
-        with pytest.raises(pm.SpiderMonkeyError, match="on line 1:\nTypeError: undefined has no properties"): # not going through the conversion
-            await pm.eval("Promise.resolve().then(()=>{ (undefined).prop })")
-
-        # TODO (Tom Tang): Modify this testcase once we support ES2020-style dynamic import
-        # pm.eval("import('some_module')") # dynamic import returns a Promise, see https://developer.mozilla.org/en-US/docs/Web/JavaScript/Reference/Operators/import
-        with pytest.raises(pm.SpiderMonkeyError, match="\nError: Dynamic module import is disabled or not supported in this context"):
-            await pm.eval("import('some_module')")
-        # TODO (Tom Tang): properly test unhandled rejection
-
-        # await scheduled jobs on the Python event-loop
-        js_sleep = pm.eval("(second) => new Promise((resolve) => setTimeout(resolve, second*1000))")
-        def py_sleep(second): # asyncio.sleep has issues on Python 3.8
-            loop = asyncio.get_running_loop()
-            future = loop.create_future()
-            loop.call_later(second, lambda:future.set_result(None))
-            return future
-        both_sleep = pm.eval("(js_sleep, py_sleep) => async (second) => { await js_sleep(second); await py_sleep(second) }")(js_sleep, py_sleep)
-        await asyncio.wait_for(both_sleep(0.1), timeout=0.3) # won't be precisely 0.2s 
-        with pytest.raises(asyncio.exceptions.TimeoutError):
-            await asyncio.wait_for(both_sleep(0.1), timeout=0.19)
-
-        # making sure the async_fn is run
-        return True
-    assert asyncio.run(async_fn())
-
-    # should throw a RuntimeError if created outside a coroutine (the event-loop has ended)
-    with pytest.raises(RuntimeError, match="PythonMonkey cannot find a running Python event-loop to make asynchronous calls."):
-        pm.eval("new Promise(() => { })")
-
-def test_webassembly():
-    async def async_fn():
-        # off-thread promises can run
-        assert 'instantiated' == await pm.eval("""
-        // https://github.com/mdn/webassembly-examples/blob/main/js-api-examples/simple.wasm
-        var code = new Uint8Array([
-            0,  97, 115, 109,   1,   0,   0,   0,   1,   8,   2,  96,
-            1, 127,   0,  96,   0,   0,   2,  25,   1,   7, 105, 109,
-        112, 111, 114, 116, 115,  13, 105, 109, 112, 111, 114, 116,
-        101, 100,  95, 102, 117, 110,  99,   0,   0,   3,   2,   1,
-            1,   7,  17,   1,  13, 101, 120, 112, 111, 114, 116, 101,
-        100,  95, 102, 117, 110,  99,   0,   1,  10,   8,   1,   6,
-            0,  65,  42,  16,   0,  11
-        ]);
-
-        WebAssembly.instantiate(code, { imports: { imported_func() {} } }).then(() => 'instantiated')
-        """)
-
-        # making sure the async_fn is run
-        return True
-    assert asyncio.run(async_fn())
-
-def test_py_buffer_to_js_typed_array():
-    # JS TypedArray/ArrayBuffer should coerce to Python memoryview type
-    def assert_js_to_py_memoryview(buf: memoryview):
-        assert type(buf) is memoryview
-        assert None == buf.obj # https://docs.python.org/3.9/c-api/buffer.html#c.Py_buffer.obj
-        assert 2 * 4 == buf.nbytes # 2 elements * sizeof(int32_t)
-        assert "02000000ffffffff" == buf.hex() # native (little) endian
-    buf1 = pm.eval("new Int32Array([2,-1])")
-    buf2 = pm.eval("new Int32Array([2,-1]).buffer")
-    assert_js_to_py_memoryview(buf1)
-    assert_js_to_py_memoryview(buf2)
-    assert [2, -1] == buf1.tolist()
-    assert [2, 0, 0, 0, 255, 255, 255, 255] == buf2.tolist()
-    assert -1 == buf1[1]
-    assert 255 == buf2[7]
-    with pytest.raises(IndexError, match="index out of bounds on dimension 1"):
-        buf1[2]
-    with pytest.raises(IndexError, match="index out of bounds on dimension 1"):
-        buf2[8]
-    del buf1, buf2
-
-    # test element value ranges
-    buf3 = pm.eval("new Uint8Array(1)")
-    with pytest.raises(ValueError, match="memoryview: invalid value for format 'B'"):
-        buf3[0] = 256
-    with pytest.raises(ValueError, match="memoryview: invalid value for format 'B'"):
-        buf3[0] = -1
-    with pytest.raises(IndexError, match="index out of bounds on dimension 1"): # no automatic resize
-        buf3[1] = 0
-    del buf3
-
-    # Python buffers should coerce to JS TypedArray
-    # and the typecode maps to TypedArray subtype (Uint8Array, Float64Array, ...)
-    assert True == pm.eval("(arr)=>arr instanceof Uint8Array")( bytearray([1,2,3]) )
-    assert True == pm.eval("(arr)=>arr instanceof Uint8Array")( numpy.array([1], dtype=numpy.uint8) )
-    assert True == pm.eval("(arr)=>arr instanceof Uint16Array")( numpy.array([1], dtype=numpy.uint16) )
-    assert True == pm.eval("(arr)=>arr instanceof Uint32Array")( numpy.array([1], dtype=numpy.uint32) )
-    assert True == pm.eval("(arr)=>arr instanceof BigUint64Array")( numpy.array([1], dtype=numpy.uint64) )
-    assert True == pm.eval("(arr)=>arr instanceof Int8Array")( numpy.array([1], dtype=numpy.int8) )
-    assert True == pm.eval("(arr)=>arr instanceof Int16Array")( numpy.array([1], dtype=numpy.int16) )
-    assert True == pm.eval("(arr)=>arr instanceof Int32Array")( numpy.array([1], dtype=numpy.int32) )
-    assert True == pm.eval("(arr)=>arr instanceof BigInt64Array")( numpy.array([1], dtype=numpy.int64) )
-    assert True == pm.eval("(arr)=>arr instanceof Float32Array")( numpy.array([1], dtype=numpy.float32) )
-    assert True == pm.eval("(arr)=>arr instanceof Float64Array")( numpy.array([1], dtype=numpy.float64) )
-    assert pm.eval("new Uint8Array([1])").format == "B"
-    assert pm.eval("new Uint16Array([1])").format == "H"
-    assert pm.eval("new Uint32Array([1])").format == "I" # FIXME (Tom Tang): this is "L" on 32-bit systems
-    assert pm.eval("new BigUint64Array([1n])").format == "Q"
-    assert pm.eval("new Int8Array([1])").format == "b"
-    assert pm.eval("new Int16Array([1])").format == "h"
-    assert pm.eval("new Int32Array([1])").format == "i"
-    assert pm.eval("new BigInt64Array([1n])").format == "q"
-    assert pm.eval("new Float32Array([1])").format == "f"
-    assert pm.eval("new Float64Array([1])").format == "d"
-
-    # not enough bytes to populate an element of the TypedArray
-    with pytest.raises(pm.SpiderMonkeyError, match="RangeError: buffer length for BigInt64Array should be a multiple of 8"):
-        pm.eval("(arr) => new BigInt64Array(arr.buffer)")(array.array('i', [-11111111]))
-
-    # TypedArray with `byteOffset` and `length`
-    arr1 = array.array('i', [-11111111, 22222222, -33333333, 44444444])
-    with pytest.raises(pm.SpiderMonkeyError, match="RangeError: invalid or out-of-range index"):
-        pm.eval("(arr) => new Int32Array(arr.buffer, /*byteOffset*/ -4)")(arr1)
-    with pytest.raises(pm.SpiderMonkeyError, match="RangeError: start offset of Int32Array should be a multiple of 4"):
-        pm.eval("(arr) => new Int32Array(arr.buffer, /*byteOffset*/ 1)")(arr1)
-    with pytest.raises(pm.SpiderMonkeyError, match="RangeError: size of buffer is too small for Int32Array with byteOffset"):
-        pm.eval("(arr) => new Int32Array(arr.buffer, /*byteOffset*/ 20)")(arr1)
-    with pytest.raises(pm.SpiderMonkeyError, match="RangeError: invalid or out-of-range index"):
-        pm.eval("(arr) => new Int32Array(arr.buffer, /*byteOffset*/ 4, /*length*/ -1)")(arr1)
-    with pytest.raises(pm.SpiderMonkeyError, match="RangeError: attempting to construct out-of-bounds Int32Array on ArrayBuffer"):
-        pm.eval("(arr) => new Int32Array(arr.buffer, /*byteOffset*/ 4, /*length*/ 4)")(arr1)
-    arr2 = pm.eval("(arr) => new Int32Array(arr.buffer, /*byteOffset*/ 4, /*length*/ 2)")(arr1)
-    assert 2 * 4 == arr2.nbytes # 2 elements * sizeof(int32_t)
-    assert [22222222, -33333333] == arr2.tolist()
-    assert "8e155301ab5f03fe" == arr2.hex() # native (little) endian
-    assert 22222222 == arr2[0] # offset 1 int32
-    with pytest.raises(IndexError, match="index out of bounds on dimension 1"):
-        arr2[2]
-    arr3 = pm.eval("(arr) => new Int32Array(arr.buffer, 16 /* byteOffset */)")(arr1) # empty Int32Array
-    assert 0 == arr3.nbytes
-    del arr3
-
-    # test GC
-    del arr1
-    gc.collect(), pm.collect()
-    gc.collect(), pm.collect()
-    # TODO (Tom Tang): the 0th element in the underlying buffer is still accessible after GC, even is not referenced by the JS TypedArray with byteOffset
-    del arr2
-
-    # mutation
-    mut_arr_original = bytearray(4)
-    pm.eval("""
-    (/* @type Uint8Array */ arr) => {
-        // 2.25 in float32 little endian
-        arr[2] = 0x10
-        arr[3] = 0x40
-    }
-    """)(mut_arr_original)
-    assert 0x10 == mut_arr_original[2]
-    assert 0x40 == mut_arr_original[3]
-    # mutation to a different TypedArray accessing the same underlying data block will also change the original buffer
-    def do_mutation(mut_arr_js):
-        assert 2.25 == mut_arr_js[0]
-        mut_arr_js[0] = 225.50048828125 # float32 little endian: 0x 20 80 61 43 
-        assert "20806143" == mut_arr_original.hex()
-        assert 225.50048828125 == array.array("f", mut_arr_original)[0]
-    mut_arr_new = pm.eval("""
-    (/* @type Uint8Array */ arr, do_mutation) => {
-        const mut_arr_js = new Float32Array(arr.buffer)
-        do_mutation(mut_arr_js)
-        return arr
-    }
-    """)(mut_arr_original, do_mutation)
-    assert [0x20, 0x80, 0x61, 0x43] == mut_arr_new.tolist()
-
-    # simple 1-D numpy array should just work as well
-    numpy_int16_array = numpy.array([0, 1, 2, 3], dtype=numpy.int16)
-    assert "0,1,2,3" == pm.eval("(typedArray) => typedArray.toString()")(numpy_int16_array)
-    assert 3.0 == pm.eval("(typedArray) => typedArray[3]")(numpy_int16_array)
-    assert True == pm.eval("(typedArray) => typedArray instanceof Int16Array")(numpy_int16_array)
-    numpy_memoryview = pm.eval("(typedArray) => typedArray")(numpy_int16_array)
-    assert 2 == numpy_memoryview[2]
-    assert 4 * 2 == numpy_memoryview.nbytes # 4 elements * sizeof(int16_t)
-    assert "h" == numpy_memoryview.format # the type code for int16 is 'h', see https://docs.python.org/3.9/library/array.html
-    with pytest.raises(IndexError, match="index out of bounds on dimension 1"):
-        numpy_memoryview[4]
-
-    # can work for empty Python buffer
-    def assert_empty_py_buffer(buf, type: str):
-        assert 0 == pm.eval("(typedArray) => typedArray.length")(buf)
-        assert None == pm.eval("(typedArray) => typedArray[0]")(buf) # `undefined`
-        assert True == pm.eval("(typedArray) => typedArray instanceof "+type)(buf)
-    assert_empty_py_buffer(bytearray(b''), "Uint8Array")
-    assert_empty_py_buffer(numpy.array([], dtype=numpy.uint64), "BigUint64Array")
-    assert_empty_py_buffer(array.array('d', []), "Float64Array")
-
-    # can work for empty TypedArray
-    def assert_empty_typedarray(buf: memoryview, typecode: str):
-        assert typecode == buf.format
-        assert struct.calcsize(typecode) == buf.itemsize
-        assert 0 == buf.nbytes
-        assert "" == buf.hex()
-        assert b"" == buf.tobytes()
-        assert [] == buf.tolist()
-        buf.release()
-    assert_empty_typedarray(pm.eval("new BigInt64Array()"), "q")
-    assert_empty_typedarray(pm.eval("new Float32Array(new ArrayBuffer(4), 4 /*byteOffset*/)"), "f")
-    assert_empty_typedarray(pm.eval("(arr)=>arr")( bytearray([]) ), "B")
-    assert_empty_typedarray(pm.eval("(arr)=>arr")( numpy.array([], dtype=numpy.uint16) ),"H")
-    assert_empty_typedarray(pm.eval("(arr)=>arr")( array.array("d", []) ),"d")
-
-    # can work for empty ArrayBuffer
-    def assert_empty_arraybuffer(buf):
-        assert "B" == buf.format
-        assert 1 == buf.itemsize
-        assert 0 == buf.nbytes
-        assert "" == buf.hex()
-        assert b"" == buf.tobytes()
-        assert [] == buf.tolist()
-        buf.release()
-    assert_empty_arraybuffer(pm.eval("new ArrayBuffer()"))
-    assert_empty_arraybuffer(pm.eval("new Uint8Array().buffer"))
-    assert_empty_arraybuffer(pm.eval("new Float64Array().buffer"))
-    assert_empty_arraybuffer(pm.eval("(arr)=>arr.buffer")( bytearray([]) ))
-    assert_empty_arraybuffer(pm.eval("(arr)=>arr.buffer")( pm.eval("(arr)=>arr.buffer")(bytearray()) ))
-    assert_empty_arraybuffer(pm.eval("(arr)=>arr.buffer")( numpy.array([], dtype=numpy.uint64) ))
-    assert_empty_arraybuffer(pm.eval("(arr)=>arr.buffer")( array.array("d", []) ))
-
-    # TODO (Tom Tang): shared ArrayBuffer should be disallowed
-    # pm.eval("new WebAssembly.Memory({ initial: 1, maximum: 1, shared: true }).buffer")
-
-    # TODO (Tom Tang): once a JS ArrayBuffer is transferred to a worker thread, it should be invalidated in Python-land as well
-
-    # TODO (Tom Tang): error for detached ArrayBuffer, or should it be considered as empty?
-
-    # should error on immutable Python buffers 
-    # Note: Python `bytes` type must be converted to a (mutable) `bytearray` because there's no such a concept of read-only ArrayBuffer in JS
-    with pytest.raises(BufferError, match="Object is not writable."):
-        pm.eval("(typedArray) => {}")(b'')
-    immutable_numpy_array = numpy.arange(10)
-    immutable_numpy_array.setflags(write=False)
-    with pytest.raises(ValueError, match="buffer source array is read-only"):
-        pm.eval("(typedArray) => {}")(immutable_numpy_array)
-
-    # buffer should be in C order (row major)
-    fortran_order_arr = numpy.array([[1, 2], [3, 4]], order="F") # 1-D array is always considered C-contiguous because it doesn't matter if it's row or column major in 1-D
-    with pytest.raises(ValueError, match="ndarray is not C-contiguous"):
-        pm.eval("(typedArray) => {}")(fortran_order_arr)
-
-    # disallow multidimensional array
-    numpy_2d_array = numpy.array([[1, 2], [3, 4]], order="C")
-    with pytest.raises(BufferError, match="multidimensional arrays are not allowed"):
-        pm.eval("(typedArray) => {}")(numpy_2d_array)
-=======
-        assert caller(concatenate, string1, string2) == string1 + string2
->>>>>>> 50b75694
+        assert caller(concatenate, string1, string2) == string1 + string2