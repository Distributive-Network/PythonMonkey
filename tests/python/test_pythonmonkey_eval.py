--- conflicted
+++ resolved
@@ -52,18 +52,18 @@
 
 def test_eval_latin1_string_fuzztest():
     n = 10
-    for i in range(n):
+    for _ in range(n):
         length = random.randint(0x0000, 0xFFFF)
         string1 = ''
 
-        for j in range(length):
+        for _ in range(length):
             codepoint = random.randint(0x00, 0xFF)
             string1 += chr(codepoint) # add random chr in latin1 range
         
         
         INITIAL_STRING = string1
         m = 10
-        for j in range(m):
+        for _ in range(m):
             string2 = pm.eval(repr(string1))
             assert len(string1) == length
             assert len(string2) == length
@@ -84,18 +84,18 @@
 
 def test_eval_ucs2_string_fuzztest():
     n = 10
-    for i in range(n):
+    for _ in range(n):
         length = random.randint(0x0000, 0xFFFF)
         string1 = ''
 
-        for j in range(length):
+        for _i in range(length):
             codepoint = random.randint(0x00, 0xFFFF)
             string1 += chr(codepoint) # add random chr in ucs2 range
         
         
         INITIAL_STRING = string1
         m = 10
-        for j in range(m):
+        for _ in range(m):
             string2 = pm.eval(repr(string1))
             assert len(string1) == length
             assert len(string2) == length
@@ -116,18 +116,18 @@
 
 def test_eval_ucs4_string_fuzztest():
     n = 10
-    for i in range(n):
+    for _ in range(n):
         length = random.randint(0x0000, 0xFFFF)
         string1 = ''
 
-        for j in range(length):
+        for _ in range(length):
             codepoint = random.randint(0x010000, 0x10FFFF)
             string1 += chr(codepoint) # add random chr outside BMP
         
         
         INITIAL_STRING = string1
         m = 10
-        for j in range(m):
+        for _ in range(m):
             utf16_string2 = pm.eval("'" + string1 + "'")
             string2 = pm.asUCS4(utf16_string2)
             assert len(string1) == length
@@ -148,7 +148,7 @@
         assert INITIAL_STRING == string1 #strings should still match after a bunch of iterations through JS
 
 def test_eval_numbers_floats():
-    for i in range(10):
+    for _ in range(10):
         py_number = random.uniform(-1000000,1000000)
         js_number = pm.eval(repr(py_number))
         assert py_number == js_number
@@ -171,7 +171,7 @@
     assert jsNegInf == float("-inf")
 
 def test_eval_numbers_integers():
-    for i in range(10):
+    for _ in range(10):
         py_number = random.randint(-1000000,1000000)
         js_number = pm.eval(repr(py_number))
         assert py_number == js_number
@@ -233,7 +233,7 @@
     start = datetime(MIN_YEAR, 1, 1, 00, 00, 00)
     years = MAX_YEAR - MIN_YEAR + 1
     end = start + timedelta(days=365 * years)
-    for i in range(10):
+    for _ in range(10):
         py_date = start + (end - start) * random.random()
         # round to milliseconds precision because the smallest unit for js Date is 1ms
         py_date = py_date.replace(microsecond=min(round(py_date.microsecond, -3), 999000)) # microsecond must be in 0..999999, but it would be rounded to 1000000 if >= 999500
@@ -249,13 +249,13 @@
     assert py_bool == js_bool
 
 def test_eval_boxed_numbers_floats():
-    for i in range(10):
+    for _ in range(10):
         py_number = random.uniform(-1000000,1000000)
         js_number = pm.eval(f'new Number({repr(py_number)})')
         assert py_number == js_number
 
 def test_eval_boxed_numbers_integers():
-    for i in range(10):
+    for _ in range(10):
         py_number = random.randint(-1000000,1000000)
         js_number = pm.eval(f'new Number({repr(py_number)})')
         assert py_number == js_number
@@ -310,18 +310,18 @@
 
 def test_eval_boxed_latin1_string_fuzztest():
     n = 10
-    for i in range(n):
+    for _ in range(n):
         length = random.randint(0x0000, 0xFFFF)
         string1 = ''
 
-        for j in range(length):
+        for _ in range(length):
             codepoint = random.randint(0x00, 0xFF)
             string1 += chr(codepoint) # add random chr in latin1 range
         
         
         INITIAL_STRING = string1
         m = 10
-        for j in range(m):
+        for _ in range(m):
             string2 = pm.eval(f'new String({repr(string1)})')
             assert len(string1) == length
             assert len(string2) == length
@@ -342,18 +342,18 @@
 
 def test_eval_boxed_ucs2_string_fuzztest():
     n = 10
-    for i in range(n):
+    for _ in range(n):
         length = random.randint(0x0000, 0xFFFF)
         string1 = ''
 
-        for j in range(length):
+        for _ in range(length):
             codepoint = random.randint(0x00, 0xFFFF)
             string1 += chr(codepoint) # add random chr in ucs2 range
         
         
         INITIAL_STRING = string1
         m = 10
-        for j in range(m):
+        for _ in range(m):
             string2 = pm.eval(f'new String({repr(string1)})')
             assert len(string1) == length
             assert len(string2) == length
@@ -374,18 +374,18 @@
 
 def test_eval_boxed_ucs4_string_fuzztest():
     n = 10
-    for i in range(n):
+    for _ in range(n):
         length = random.randint(0x0000, 0xFFFF)
         string1 = ''
 
-        for j in range(length):
+        for _ in range(length):
             codepoint = random.randint(0x010000, 0x10FFFF)
             string1 += chr(codepoint) # add random chr outside BMP
         
         
         INITIAL_STRING = string1
         m = 10
-        for j in range(m):
+        for _ in range(m):
             utf16_string2 = pm.eval(f'new String("{string1}")')
             string2 = pm.asUCS4(utf16_string2)
             assert len(string1) == length
@@ -464,12 +464,12 @@
 
     h = pm.eval("(a, b) => {return a + b}")
     n = 10
-    for i in range(n):
+    for _ in range(n):
         a = random.randint(-1000, 1000)
         b = random.randint(-1000, 1000)
         assert h(a, b) == (a + b)
     
-    for i in range (n):
+    for _ in range (n):
         a = random.uniform(-1000.0, 1000.0)
         b = random.uniform(-1000.0, 1000.0)
         assert h(a, b) == (a + b)
@@ -606,23 +606,23 @@
         
         assert concatenate(string1, string2) == (string1 + string2)
 
-# def test_eval_functions_ucs4_string_args():
-#     concatenate = pm.eval("(a, b) => { return a + b}")
-#     n = 10
-#     for i in range(n):
-#         length1 = random.randint(0x0000, 0xFFFF)
-#         length2 = random.randint(0x0000, 0xFFFF)
-#         string1 = ''
-#         string2 = ''
-
-#         for j in range(length1):
-#             codepoint = random.randint(0x010000, 0x10FFFF)
-#             string1 += chr(codepoint) # add random chr outside BMP
-#         for j in range(length2):
-#             codepoint = random.randint(0x010000, 0x10FFFF)
-#             string2 += chr(codepoint)
-        
-#         assert pm.asUCS4(concatenate(string1, string2)) == (string1 + string2)
+def test_eval_functions_ucs4_string_args():
+    concatenate = pm.eval("(a, b) => { return a + b}")
+    n = 10
+    for i in range(n):
+        length1 = random.randint(0x0000, 0xFFFF)
+        length2 = random.randint(0x0000, 0xFFFF)
+        string1 = ''
+        string2 = ''
+
+        for j in range(length1):
+            codepoint = random.randint(0x010000, 0x10FFFF)
+            string1 += chr(codepoint) # add random chr outside BMP
+        for j in range(length2):
+            codepoint = random.randint(0x010000, 0x10FFFF)
+            string2 += chr(codepoint)
+        
+        assert pm.asUCS4(concatenate(string1, string2)) == (string1 + string2)
 
 def test_eval_functions_roundtrip():
     # BF-60 https://github.com/Distributive-Network/PythonMonkey/pull/18
@@ -704,8 +704,6 @@
     pyObj = {'a': 42.0}
     assert(f(pyObj))
 
-<<<<<<< HEAD
-=======
 def test_eval_objects_proxy_not_extensible():
     assert False == pm.eval("(o) => Object.isExtensible(o)")({})
     assert False == pm.eval("(o) => Object.isExtensible(o)")({ "abc": 1 })
@@ -719,7 +717,6 @@
     assert pm.null == pm.eval("(o) => Object.getPrototypeOf(o)")({ "abc": 1 })
     assert pm.null == pm.eval("(o) => Object.getPrototypeOf(o)")(pm.JSObjectProxy())
 
->>>>>>> 827ec07a
 def test_eval_objects_jsproxy_get():
   proxy = pm.eval("({a: 1})")
   assert 1.0 == proxy['a']
