--- conflicted
+++ resolved
@@ -173,11 +173,7 @@
     assert py_bool == js_bool
 
 def test_eval_dates():
-<<<<<<< HEAD
-    MIN_YEAR = 100
-=======
     MIN_YEAR = 1 # https://docs.python.org/3/library/datetime.html#datetime.MINYEAR
->>>>>>> 0c60bb42
     MAX_YEAR = 2023
     start = datetime(MIN_YEAR, 1, 1, 00, 00, 00)
     years = MAX_YEAR - MIN_YEAR + 1
@@ -353,17 +349,6 @@
 
     h = pm.eval("(a, b) => {return a + b}")
     n = 10
-<<<<<<< HEAD
-    for i in range(n):
-        a = random.randint(0, 1000)
-        b = random.randint(0, 1000)
-        assert h(a, b) == (a + b)
-    
-    for i in range (n):
-        a = random.uniform(-1000.0, 1000.0)
-        b = random.uniform(-1000.0, 1000.0)
-        assert h(a, b) == (a + b)
-=======
     for _ in range(n):
         a = random.randint(-1000, 1000)
         b = random.randint(-1000, 1000)
@@ -375,5 +360,4 @@
         assert h(a, b) == (a + b)
     
     assert math.isnan(h(float("nan"), 1))
-    assert math.isnan(h(float("+inf"), float("-inf")))
->>>>>>> 0c60bb42
+    assert math.isnan(h(float("+inf"), float("-inf")))