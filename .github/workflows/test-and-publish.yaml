--- conflicted
+++ resolved
@@ -130,11 +130,7 @@
       fail-fast: false
       matrix:
         # The lowest supported version is Ubuntu 20.04 + Python 3.8 or macOS 12 + Python 3.9
-<<<<<<< HEAD
-        os: [ 'ubuntu-20.04', 'ubuntu-24.04', 'macos-12', 'macos-14', 'windows-2019' ]
-=======
-        os: [ 'ubuntu-20.04', 'macos-12', 'macos-14', 'windows-2022' ]
->>>>>>> f8f1b2c3
+        os: [ 'ubuntu-20.04', 'ubuntu-24.04', 'macos-12', 'macos-14', 'windows-2022' ]
         python_version: [ '3.8', '3.9', '3.10', '3.11', '3.12' ]
         exclude:
           # actions/setup-python: The version '3.8'/'3.9' with architecture 'arm64' was not found for macOS.
