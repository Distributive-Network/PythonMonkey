--- conflicted
+++ resolved
@@ -133,18 +133,7 @@
       fail-fast: false
       matrix:
         os: [ 'ubuntu-20.04', 'macos-12', 'macos-14', 'windows-2022', 'pi' ]
-<<<<<<< HEAD
         python_version: [ '3.8', '3.9', '3.10', '3.11', '3.12', '3.13-dev' ]
-        exclude:
-          # actions/setup-python: The version '3.8'/'3.9' with architecture 'arm64' was not found for macOS.
-          # see https://raw.githubusercontent.com/actions/python-versions/main/versions-manifest.json
-          - os: 'macos-14'
-            python_version: '3.8'
-          - os: 'macos-14'
-            python_version: '3.9'
-=======
-        python_version: [ '3.8', '3.9', '3.10', '3.11', '3.12' ]
->>>>>>> e72bfd28
     runs-on: ${{ matrix.os }}
     steps:
       - uses: actions/checkout@v4
