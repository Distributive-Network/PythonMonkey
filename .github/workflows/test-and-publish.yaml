--- conflicted
+++ resolved
@@ -113,7 +113,6 @@
             ./_spidermonkey_install/*
           key: ${{ runner.os }}-spidermonkey
           fail-on-cache-miss: true # SpiderMonkey is expected to be cached in its dedicated job
-<<<<<<< HEAD
       - name: Build pminit
         run: |
           cd python/pminit
@@ -121,8 +120,6 @@
           cd -
           mkdir -p ./dist/
           mv -v python/pminit/dist/* ./dist/
-=======
->>>>>>> bfee9f2a
       - name: Build wheel
         run: |
           echo $(poetry run python --version)
@@ -176,9 +173,6 @@
         run: |
           poetry publish \
             --no-interaction --skip-existing \
-<<<<<<< HEAD
-            --username __token__ --password ${{ secrets.PYPI_API_TOKEN }}
-=======
             --username __token__ --password ${{ secrets.PYPI_API_TOKEN }}
   publish-nightly:
     # Implement a very basic Python package repository (https://peps.python.org/pep-0503/)
@@ -223,5 +217,4 @@
           path: ./
       - name: Deploy to GitHub Pages
         id: deployment
-        uses: actions/deploy-pages@v2
->>>>>>> bfee9f2a
+        uses: actions/deploy-pages@v2