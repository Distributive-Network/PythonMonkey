--- conflicted
+++ resolved
@@ -13,11 +13,7 @@
     strategy:
       matrix:
         os: [ 'ubuntu-latest' ] # , 'windows-latest', 'macos-latest' ]
-<<<<<<< HEAD
-        python_version: [ '3.9', '3.10' ]
-=======
         python_version: [ '3.9', '3.10', '3.11' ]
->>>>>>> 7247e0d0
     runs-on: ${{ matrix.os }}
     steps:
       - uses: actions/checkout@v3
