# Copyright (c) 2022 Distributive Inc. All Rights Reserved.

cmake_minimum_required(VERSION 3.4...3.18) # Set minimum cmake version

file(READ "${CMAKE_CURRENT_SOURCE_DIR}/version.txt" PYTHONMONKEY_VERSION)
string(STRIP "${PYTHONMONKEY_VERSION}" PYTHONMONKEY_VERSION)
project("PythonMonkey"
  VERSION "${PYTHONMONKEY_VERSION}"
  DESCRIPTION "A tool for Javascript-Python interoperability."
  LANGUAGES "CXX"
)

# Set C++ settings.
set(CMAKE_CXX_STANDARD 17)
set(CMAKE_CXX_STANDARD_REQURIED ON)
# Add an external; appends to `PYTHONMONKEY_EXTERNAL_FILES` in the parent scope.
function(pythonmonkey_add_external PYTHONMONKEY_EXTERNAL)
  add_subdirectory("externals/${PYTHONMONKEY_EXTERNAL}")
  set(PYTHONMONKEY_EXTERNAL_FILE "externals/${PYTHONMONKEY_EXTERNAL}/CMakeLists.txt")
  source_group(
    TREE "${CMAKE_CURRENT_SOURCE_DIR}/externals/${PYTHONMONKEY_EXTERNAL}"
    PREFIX "Externals\\${PYTHONMONKEY_EXTERNAL}"
    FILES "${PYTHONMONKEY_EXTERNAL_FILE}"
  )
  list(APPEND PYTHONMONKEY_EXTERNAL_FILES "${PYTHONMONKEY_EXTERNAL_FILE}")

  set(PYTHONMONKEY_EXTERNAL_FILES ${PYTHONMONKEY_EXTERNAL_FILES} PARENT_SCOPE)
endfunction()

file (GLOB SOURCE_FILES "src/*.cc") # Find all C++ files in the src directory
file (GLOB HEADER_FILES "include/*.hh") # Find all header files in the include directory
file (GLOB PYTHON_FILES "python/*.cc" "python/*.hh") # Find all the python bindings in the python directory

include_directories(${CMAKE_CURRENT_LIST_DIR})


if(CMAKE_PROJECT_NAME STREQUAL PROJECT_NAME)

  ### Code block from: https://cliutils.gitlab.io/modern-cmake/chapters/projects/submodule.html
  include(FetchContent)

  set(CMAKE_CXX_STANDARD 20)
  set(CMAKE_CXX_STANDARD_REQUIRED ON)
  set(CMAKE_CXX_EXTENSIONS OFF)

  if(UNIX)
    SET(COMPILE_FLAGS "-g -ggdb -O0")
  elseif(WIN32)
    SET(COMPILE_FLAGS "")
  endif()
  SET( CMAKE_CXX_FLAGS  "${CMAKE_CXX_FLAGS} ${COMPILE_FLAGS}" )

  set(CMAKE_MODULE_PATH ${CMAKE_SOURCE_DIR}/cmake/modules)
  if(APPLE)
    find_package(Python 3.8 COMPONENTS Interpreter Development REQUIRED)
    find_package(SpiderMonkey REQUIRED)
    set(PYTHON_MAJOR $ENV{Python_VERSION_MAJOR})
    set(PYTHON_MINOR $ENV{Python_VERSION_MINOR})
    set(PYTHONLIBS_VERSION_STRING ${Python_VERSION})
    set(PYTHON_INCLUDE_DIR ${Python_INCLUDE_DIRS})
    set(PYTHON_LIBRARIES ${Python_LIBRARIES})
    message("Apple - Using Python:${Python_VERSION_MAJOR} - Libraries:${PYTHON_LIBRARIES} - IncludeDirs: ${PYTHON_INCLUDE_DIR}")
  elseif(LINUX)
    find_package(Python 3.8 COMPONENTS Interpreter Development REQUIRED)
    set(Python_FIND_VIRTUALENV FIRST) # (require cmake >= v3.15 and this is the default) use the Python version configured by pyenv if available
    set(PYTHON_LIBRARIES ${Python_LIBRARIES})
    set(PYTHON_INCLUDE_DIR ${Python_INCLUDE_DIRS})
    find_package(SpiderMonkey REQUIRED)
  elseif(WIN32)
    find_package(PythonInterp 3.8 REQUIRED)
    find_package(PythonLibs 3.8   REQUIRED)
    find_package(SpiderMonkey REQUIRED)
    set(PYTHONLIBS_VERSION_STRING $ENV{PY_VERSION})
  endif()
  include_directories(${PYTHON_INCLUDE_DIRS})
  include_directories(${SPIDERMONKEY_INCLUDE_DIR})

  # Add doxygen if this is the main app
  find_package(Doxygen)
  if(Doxygen_FOUND)
      add_subdirectory(docs)
  else()
      message(STATUS "Doxygen not found. Not building docs.")
  endif()

<<<<<<< HEAD
  if (UNIX)
    include(GoogleTest)
    add_subdirectory(tests)
  endif()

=======
>>>>>>> c035221a
endif()  

# Add compiled folder directories
add_subdirectory(src)

pythonmonkey_add_external("uncrustify")
pythonmonkey_add_external("autopep8")
add_subdirectory(format)<|MERGE_RESOLUTION|>--- conflicted
+++ resolved
@@ -83,14 +83,6 @@
       message(STATUS "Doxygen not found. Not building docs.")
   endif()
 
-<<<<<<< HEAD
-  if (UNIX)
-    include(GoogleTest)
-    add_subdirectory(tests)
-  endif()
-
-=======
->>>>>>> c035221a
 endif()  
 
 # Add compiled folder directories
