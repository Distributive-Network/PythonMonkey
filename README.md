# PythonMonkey

![Testing Suite](https://github.com/Kings-Distributed-Systems/PythonMonkey/actions/workflows/tests.yaml/badge.svg)

## About
[PythonMonkey](https://pythonmonkey.io) is a Mozilla [SpiderMonkey](https://firefox-source-docs.mozilla.org/js/index.html) JavaScript engine embedded into the Python Runtime,
using the Python engine to provide the Javascript host environment. 

We feature JavaScript Array and Object methods implemented on Python List and Dictionaries using the cPython C API, and the inverse using the Mozilla Firefox Spidermonkey JavaScript C++ API. 

This product is in an intermediate stage, approximately 90% to MVP as of January 2024. It is under active development by [Distributive](https://distributive.network/).
External contributions and feedback are welcome and encouraged.

### tl;dr
```bash
$ pip install pythonmonkey
```
```python
from pythonmonkey import eval as js_eval

js_eval("console.log")('hello, world')
```

### Goals
- **Fast** and memory-efficient
- Make writing code in either JS or Python a developer preference
- Use JavaScript libraries from Python
- Use Python libraries from JavaScript
- The same process runs both JavaScript and Python VirtualMachines - no serialization, pipes, etc
- Python Lists and Dicts behave as Javacript Arrays and Objects, and vice-versa, fully adapting to the given context.

### Data Interchange
- Strings share immutable backing stores whenever possible (when allocating engine choses UCS-2 or Latin-1 internal string representation) to keep memory consumption under control, and to make it possible to move very large strings between JavaScript and Python library code without memory-copy overhead.
- TypedArrays share mutable backing stores.
- JS objects are represented by Python dicts through a Dict subclass for optimal compatibility. Similarly for JS arrays and Python lists.
- JS Date objects are represented by Python datetime.datetime objects
- Intrinsics (boolean, number, null, undefined) are passed by value
- JS Functions are automatically wrapped so that they behave like Python functions, and vice-versa
- Python Lists are represented by JS true arrays and support all Array methods through a JS API Proxy. Similarly for Python Dicts and JS objects.

### Roadmap
- [done] JS instrinsics coerce to Python intrinsics
- [done] JS strings coerce to Python strings
- [done] JS objects coerce to Python dicts [own-properties only]
- [done] JS functions coerce to Python function wrappers
- [done] JS exceptions propagate to Python
- [done] Implement `eval()` function in Python which accepts JS code and returns JS->Python coerced values
- [done] NodeJS+NPM-compatible CommonJS module system
- [done] Python strings coerce to JS strings
- [done] Python intrinsics coerce to JS intrinsics
- [done] Python dicts coerce to JS objects
- [done] Python `require` function, returns a coerced dict of module exports
- [done] Python functions coerce to JS function wrappers
- [done] CommonJS module system .py loader, loads Python modules for use by JS
- [done] Python host environment supplies event loop, including EventEmitter, setTimeout, etc.
- [done] Python host environment supplies XMLHttpRequest
- Python host environment supplies basic subsets of NodeJS's fs, path, process, etc, modules; as-needed by dcp-client
- [done] Python TypedArrays coerce to JS TypeArrays
- [done] JS TypedArrays coerce to Python TypeArrays
- [done] Python lists coerce to JS Arrays
- [done] JS arrays coerce to Python lists

## Build Instructions

Read this if you want to build a local version.

1. You will need the following installed (which can be done automatically by running `./setup.sh`):
    - bash
    - cmake
    - Doxygen 1.9 series
    - graphviz
    - llvm
    - rust
    - python3.8 or later with header files (python3-dev)
<<<<<<< HEAD
    - spidermonkey 102.2.0 or later
=======
    - spidermonkey 115.1.0 or later
    - npm (nodejs)
>>>>>>> f1e980c1
    - [Poetry](https://python-poetry.org/docs/#installation)
    - [poetry-dynamic-versioning](https://github.com/mtkennerly/poetry-dynamic-versioning)

2. Run `poetry install`. This command automatically compiles the project and installs the project as well as dependencies into the poetry virtualenv.

If you are using VSCode, you can just press <kbd>Ctrl</kbd> + <kbd>Shift</kbd> + <kbd>B</kbd> to [run build task](https://code.visualstudio.com/docs/editor/tasks#_custom-tasks) - We have [the `tasks.json` file configured for you](.vscode/tasks.json).

## Running tests
1. Compile the project 
2. Install development dependencies: `poetry install --no-root --only=dev`
3. From the root directory, run `poetry run pytest ./tests/python`
4. From the root directory, run `poetry run bash ./peter-jr ./tests/js/`

For VSCode users, similar to the Build Task, we have a Test Task ready to use.

## Using the library

> npm (Node.js) is required **during installation only** to populate the JS dependencies.

### Install from [PyPI](https://pypi.org/project/pythonmonkey/)

```bash
$ pip install pythonmonkey
```

### Install the [nightly build](https://nightly.pythonmonkey.io/)

```bash
$ pip install --extra-index-url https://nightly.pythonmonkey.io/ --pre pythonmonkey
```

### Use local version

`pythonmonkey` is available in the poetry virtualenv once you compiled the project using poetry.

```bash
$ poetry run python
```
```py
Python 3.10.6 (main, Nov 14 2022, 16:10:14) [GCC 11.3.0] on linux
Type "help", "copyright", "credits" or "license" for more information.
>>> import pythonmonkey as pm
>>> hello = pm.eval("() => {return 'Hello from Spidermonkey!'}")
>>> hello()
'Hello from Spidermonkey!'
```

Alternatively, you can build installable packages by running
```bash
$ cd python/pminit && poetry build --format=sdist && cd - && mv -v python/pminit/dist/* ./dist/
$ poetry build --format=wheel
```
and install them by `pip install ./dist/*`.

## Debugging Steps

1. [build the project locally](#build-instructions)
2. To use gdb, run `poetry run gdb python`.  
See [Python Wiki: DebuggingWithGdb](https://wiki.python.org/moin/DebuggingWithGdb)

If you are using VSCode, it's more convenient to debug in [VSCode's built-in debugger](https://code.visualstudio.com/docs/editor/debugging). Simply press <kbd>F5</kbd> on an open Python file in the editor to start debugging - We have [the `launch.json` file configured for you](https://github.com/Distributive-Network/PythonMonkey/blob/main/.vscode/launch.json).

## Examples

* [examples/](https://github.com/Distributive-Network/PythonMonkey/tree/main/examples)
* https://github.com/Distributive-Network/PythonMonkey-examples
* https://github.com/Distributive-Network/PythonMonkey-Crypto-JS-Fullstack-Example

## API
These methods are exported from the pythonmonkey module.

* eval(code, evalOpts)
* isCompilableUnit(code)
* collect()
* bigint(int)
* `SpiderMonkeyError`
* `JSObjectProxy`
* `null`

See definitions in [python/pythonmonkey/pythonmonkey.pyi](https://github.com/Distributive-Network/PythonMonkey/blob/main/python/pythonmonkey/pythonmonkey.pyi).

### require(moduleIdentifier)
Return the exports of a CommonJS module identified by `moduleIdentifier`, using standard CommonJS
semantics
 - modules are singletons and will never be loaded or evaluated more than once
 - moduleIdentifier is relative to the Python file invoking `require`
 - moduleIdentifier should not include a file extension
 - moduleIdentifiers which do not begin with ./, ../, or / are resolved by search require.path
   and module.paths.
 - Modules are evaluated immediately after loading
 - Modules are not loaded until they are required
 - The following extensions are supported:
  * `.js` - JavaScript module; source code decorates `exports` object
  * `.py` - Python module; source code decorates `exports` dict
  * `.json` - JSON module; exports are the result of parsing the JSON text in the file

### globalThis
A Python Dict which is equivalent to the globalThis object in JavaScript.

### createRequire(filename, extraPaths, isMain)
Factory function which returns a new require function
- filename: the pathname of the module that this require function could be used for
- extraPaths: [optional] a list of extra paths to search to resolve non-relative and non-absolute module identifiers
- isMain: [optional] True if the require function is being created for a main module

### runProgramModule(filename, argv, extraPaths)
Load and evaluate a program (main) module. Program modules must be written in JavaScript. Program modules are not
necessary unless the main entry point of your program is written in JavaScript.
- filename: the location of the JavaScript source code
- argv: the program's argument vector
- extraPaths: [optional] a list of extra paths to search to resolve non-relative and non-absolute module identifiers

Care should be taken to ensure that only one program module is run per JS context.

## Built-In Functions

See definitions in [python/pythonmonkey/global.d.ts](https://github.com/Distributive-Network/PythonMonkey/blob/main/python/pythonmonkey/global.d.ts).

- `console`
- `atob`
- `btoa`
- `setTimeout`
- `clearTimeout`

### CommonJS Subsystem Additions
The CommonJS subsystem is activated by invoking the `require` or `createRequire` exports of the (Python)
pythonmonkey module.

- `require`
- `exports`
- `module`
- `__filename`
- `__dirname`
- `python.print`  - the Python print function
- `python.getenv` - the Python getenv function
- `python.stdout` - an object with `read` and `write` methods, which read and write to stdout
- `python.stderr` - an object with `read` and `write` methods, which read and write to stderr
- `python.exec`   - the Python exec function
- `python.eval`   - the Python eval function
- `python.exit`   - the Python exit function (wrapped to return BigInt in place of number)
- `python.paths`  - the Python sys.paths list (currently a copy; will become an Array-like reflection)

## Type Transfer (Coercion / Wrapping)
When sending variables from Python into JavaScript, PythonMonkey will intelligently coerce or wrap your
variables based on their type. PythonMonkey will share backing stores (use the same memory) for ctypes,
typed arrays, and strings; moving these types across the language barrier is extremely fast because
there is no copying involved.

*Note:* There are plans in Python 3.12 (PEP 623) to change the internal string representation so that
        every character in the string uses four bytes of memory. This will break fast string transfers
        for PythonMonkey, as it relies on the memory layout being the same in Python and JavaScript. As
        of this writing (July 2023), "classic" Python strings still work in the 3.12 beta releases.

Where shared backing store is not possible, PythonMonkey will automatically emit wrappers that use
the "real" data structure as its value authority. Only immutable intrinsics are copied. This means
that if you update an object in JavaScript, the corresponding Dict in Python will be updated, etc.

JavaScript Array and Object methods are implemented on Python List and Dictionaries, and vice-versa. 

| Python Type | JavaScript Type |
|:------------|:----------------|
| String      | string
| Integer     | number
| Bool        | boolean
| Function    | function
| Dict        | object
| List        | Array
| datetime    | Date object
| awaitable   | Promise
| Error       | Error object
| Buffer      | ArrayBuffer

| JavaScript Type      | Python Type     |
|:---------------------|:----------------|
| string               | String
| number               | Float
| bigint               | pythonmonkey.bigint (Integer)
| boolean              | Bool
| function             | Function
| object - most        | pythonmonkey.JSObjectProxy (Dict)
| object - Date        | datetime
| object - Array       | pythonmonkey.JSArrayProxy (List)
| object - Promise     | awaitable
| object - ArrayBuffer | Buffer
| object - type arrays | Buffer
| object - Error       | Error

## Tricks
### Integer Type Coercion
You can force a number in JavaScript to be coerced as an integer by casting it to BigInt:
```javascript
function myFunction(a, b) {
  const result = calculate(a, b);
  return BigInt(Math.floor(result));
}
```

The `pythonmonkey.bigint` object works like an int in Python, but it will be coerced as a BigInt in JavaScript:
```python
import pythonmonkey

def fn myFunction()
  result = 5
  return pythonmonkey.bigint(result)
```

### Symbol injection via cross-language IIFE
You can use a JavaScript IIFE to create a scope in which you can inject Python symbols:
```python
globalThis.python.exit = pm.eval("""'use strict';
(exit) => function pythonExitWrapper(exitCode) {
  if (typeof exitCode === 'number')
    exitCode = BigInt(Math.floor(exitCode));
  exit(exitCode);
}
""")(sys.exit);
```

### Run Python event-loop

You need an event-loop running to use `setTimeout` and `Promise`<=>`awaitable` coercion.

```python
import asyncio

async def async_fn():
  await pm.eval("""
    new Promise((resolve) => setTimeout((...args) => { 
        console.log(args);
        resolve();
      }, 1000, 42, "abc")
    )
  """)
  await pm.eval("async (x) => await x")(asyncio.sleep(0.5))

asyncio.run(async_fn())
```

# pmjs
A basic JavaScript shell, `pmjs`, ships with PythonMonkey. This shell can act as a REPL or run
JavaScript programs; it is conceptually similar to the `node` shell which ships with Node.js.

## Modules
Pmjs starts PythonMonkey's CommonJS subsystem, which allow it to use CommonJS modules, with semantics
that are similar to Node.js - e.g. searching module.paths, understanding package.json, index.js, and
so on. See the [ctx-module](https://www.npmjs.com/package/ctx-module) for a full list of supported
features.

In addition to CommonJS modules written in JavaScript, PythonMonkey supports CommonJS modules written
in Python. Simply decorate a Dict named `exports` inside a file with a `.py` extension, and it can be
loaded by `require()` -- in either JavaScript or Python.

### Program Module
The program module, or main module, is a special module in CommonJS. In a program module,
 - variables defined in the outermost scope are properties of `globalThis`
 - returning from the outermost scope is a syntax error
 - the `arguments` variable in an Array-like object which holds your program's argument vector
   (command-line arguments)

```console
$ echo "console.log('hello world')" > my-program.js
$ pmjs my-program.js
hello world
$
```

### CommonJS Module: JavaScript language
```js
// date-lib.js - require("./date-lib")
const d = new Date();
exports.today = `${d.getFullYear()}-${String(d.getMonth()).padStart(2,'0')}-${String(d.getDay()).padStart(2,'0')}`
```

### CommonJS Module: Python language
```python
# date-lib.py - require("./date-lib")
from datetime import date # You can use Python libraries.
exports['today'] = date.today()
```

# Troubleshooting Tips

## CommonJS (require)
If you are having trouble with the CommonJS require function, set environment variable `DEBUG='ctx-module*'` and you can see the filenames it tries to laod.

## pmdb

PythonMonkey has a built-in gdb-like JavaScript command-line debugger called **pmdb**, which would be automatically triggered on `debugger;` statements and uncaught exceptions.

To enable **pmdb**, simply call `from pythonmonkey.lib import pmdb; pmdb.enable()` before doing anything on PythonMonkey.

```py
import pythonmonkey as pm
from pythonmonkey.lib import pmdb

pmdb.enable()

pm.eval("...")
```

Run `help` command in **pmdb** to see available commands.

```console
(pmdb) > help
List of commands:
• ...
• ...
```

## pmjs
- there is a `.help` menu in the REPL
- there is a `--help` command-line option
- the `--inspect` option enables **pmdb**, a gdb-like JavaScript command-line debugger
- the `-r` option can be used to load a module before your program or the REPL runs
- the `-e` option can be used evaluate code -- e.g. define global variables -- before your program or the REPL runs
- The REPL can evaluate Python expressions, storing them in variables named `$1`, `$2`, etc.

```console
$ pmjs

Welcome to PythonMonkey v0.2.0.
Type ".help" for more information.
> .python import sys
> .python sys.path
$1 = { '0': '/home/wes/git/pythonmonkey2',
  '1': '/usr/lib/python310.zip',
  '2': '/usr/lib/python3.10',
  '3': '/usr/lib/python3.10/lib-dynload',
  '4': '/home/wes/.cache/pypoetry/virtualenvs/pythonmonkey-StuBmUri-py3.10/lib/python3.10/site-packages',
  '5': '/home/wes/git/pythonmonkey2/python' }
> $1[3]
'/usr/lib/python3.10/lib-dynload'
> 
```<|MERGE_RESOLUTION|>--- conflicted
+++ resolved
@@ -72,12 +72,7 @@
     - llvm
     - rust
     - python3.8 or later with header files (python3-dev)
-<<<<<<< HEAD
-    - spidermonkey 102.2.0 or later
-=======
     - spidermonkey 115.1.0 or later
-    - npm (nodejs)
->>>>>>> f1e980c1
     - [Poetry](https://python-poetry.org/docs/#installation)
     - [poetry-dynamic-versioning](https://github.com/mtkennerly/poetry-dynamic-versioning)
 
