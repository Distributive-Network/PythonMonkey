# PythonMonkey

![Testing Suite](https://github.com/Kings-Distributed-Systems/PythonMonkey/actions/workflows/tests.yaml/badge.svg)

## About
[PythonMonkey](https://pythonmonkey.io) is a Mozilla [SpiderMonkey](https://firefox-source-docs.mozilla.org/js/index.html) JavaScript engine embedded into the Python VM,
using the Python engine to provide the JS host environment.

This product is in an early stage, approximately 80% to MVP as of July 2023. It is under active development by [Distributive](https://distributive.network/).
External contributions and feedback are welcome and encouraged.

### tl;dr
```bash
$ pip install pythonmonkey
```
```python
from pythonmonkey import eval as js_eval

js_eval("console.log")('hello, world')
```

### Goals
- **Fast** and memory-efficient
- Make writing code in either JS or Python a developer preference
- Use JavaScript libraries from Python
- Use Python libraries from JavaScript
- Same process runs both JS and Python VMs - no serialization, pipes, etc

### Data Interchange
- Strings share immutable backing stores whenever possible (when allocating engine choses UCS-2 or Latin-1 internal string representation) to keep memory consumption under control, and to make it possible to move very large strings between JS and Python library code without memory-copy overhead.
- TypedArrays to share mutable backing stores; if this is not possible we will implement a copy-on-write (CoW) solution.
- JS objects are represented by Python dicts
- JS Date objects are represented by Python datetime.datetime objects
- Intrinsics (boolean, number, null, undefined) are passed by value
- JS Functions are automatically wrapped so that they behave like Python functions, and vice-versa

### Roadmap
- [done] JS instrinsics coerce to Python intrinsics
- [done] JS strings coerce to Python strings
- [done] JS objects coerce to Python dicts [own-properties only]
- [done] JS functions coerce to Python function wrappers
- [done] JS exceptions propagate to Python
- [done] Implement `eval()` function in Python which accepts JS code and returns JS->Python coerced values
- [done] NodeJS+NPM-compatible CommonJS module system
- [done] Python strings coerce to JS strings
- [done] Python intrinsics coerce to JS intrinsics
- [done] Python dicts coerce to JS objects
- [done] Python `require` function, returns a coerced dict of module exports
- [done] Python functions coerce to JS function wrappers
- [done] CommonJS module system .py loader, loads Python modules for use by JS
- JS object->Python dict coercion supports inherited-property lookup (via __getattribute__?)
- [done] Python host environment supplies event loop, including EventEmitter, setTimeout, etc.
- Python host environment supplies XMLHttpRequest (other project?)
- Python host environment supplies basic subsets of NodeJS's fs, path, process, etc, modules; as-needed by dcp-client (other project?)
- [done] Python TypedArrays coerce to JS TypeArrays
- [done] JS TypedArrays coerce to Python TypeArrays

## Build Instructions

Read this if you want to build a local version.

1. You will need the following installed (which can be done automatically by running `./setup.sh`):
    - bash
    - cmake
    - doxygen 
    - graphviz
    - llvm
    - rust
    - python3.8 or later with header files (python3-dev)
    - spidermonkey 102.2.0 or later
    - npm (nodejs)
    - [Poetry](https://python-poetry.org/docs/#installation)
    - [poetry-dynamic-versioning](https://github.com/mtkennerly/poetry-dynamic-versioning)

2. Run `poetry install`. This command automatically compiles the project and installs the project as well as dependencies into the poetry virtualenv.

If you are using VSCode, you can just press <kbd>Ctrl</kbd> + <kbd>Shift</kbd> + <kbd>B</kbd> to [run build task](https://code.visualstudio.com/docs/editor/tasks#_custom-tasks) - We have [the `tasks.json` file configured for you](.vscode/tasks.json).

## Running tests
1. Compile the project 
2. Install development dependencies: `poetry install --no-root --only=dev`
3. From the root directory, run `poetry run pytest ./tests/python`

For VSCode users, similar to the Build Task, we have a Test Task ready to use.

## Using the library

### Install from [PyPI](https://pypi.org/project/pythonmonkey/)

> PythonMonkey is not release-ready yet. Our first public release is scheduled for mid-June 2023.

```bash
$ pip install pythonmonkey
```

### Install the [nightly build](https://nightly.pythonmonkey.io/)

```bash
$ pip install --extra-index-url https://nightly.pythonmonkey.io/ --pre pythonmonkey
```

### Use local version

`pythonmonkey` is available in the poetry virtualenv once you compiled the project using poetry.

```bash
$ poetry run python
```
```py
Python 3.10.6 (main, Nov 14 2022, 16:10:14) [GCC 11.3.0] on linux
Type "help", "copyright", "credits" or "license" for more information.
>>> import pythonmonkey as pm
>>> hello = pm.eval("() => {return 'Hello from Spidermonkey!'}")
>>> hello()
'Hello from Spidermonkey!'
```

Alternatively, you can build a `wheel` package by running `poetry build --format=wheel`, and install it by `pip install dist/*.whl`.

## Debugging Steps

1. [build the project locally](#build-instructions)
2. To use gdb, run `poetry run gdb python`.  
See [Python Wiki: DebuggingWithGdb](https://wiki.python.org/moin/DebuggingWithGdb)

If you are using VSCode, it's more convenient to debug in [VSCode's built-in debugger](https://code.visualstudio.com/docs/editor/debugging). Simply press <kbd>F5</kbd> on an open Python to start debugging - We have [the `launch.json` file configured for you](.vscode/launch.json).

## Examples

* [examples/](examples/)
* https://github.com/Distributive-Network/PythonMonkey-examples
* https://github.com/Distributive-Network/PythonMonkey-Crypto-JS-Fullstack-Example

## API
These methods are exported from the pythonmonkey module.

### require(moduleIdentifier)
Return the exports of a CommonJS module identified by `moduleIdentifier`, using standard CommonJS
semantics
 - modules are singletons and will never be loaded or evaluated more than once
 - moduleIdentifier is relative to the Python file invoking `require`
 - moduleIdentifier should not include a file extension
 - moduleIdentifiers which do not begin with ./, ../, or / are resolved by search require.path
   and module.paths.
 - Modules are evaluated immediately after loading
 - Modules are not loaded until they are required
 - The following extensions are supported:
 ** `.js` - JavaScript module; source code decorates `exports` object
 ** `.py` - Python module; source code decorates `exports` dict
 ** `.json` -- JSON module; exports are the result of parsing the JSON text in the file

### globalThis
A Python Dict which is equivalent to the globalThis object in JavaScript.

### createRequire(filename, extraPaths, isMain)
Factory function which returns a new require function
- filename: the pathname of the module that this require function could be used for
- extraPaths: [optional] a list of extra paths to search to resolve non-relative and non-absolute module identifiers
- isMain: [optional] True if the require function is being created for a main module

### runProgramModule(filename, argv, extraPaths)
Load and evaluate a program (main) module. Program modules must be written in JavaScript. Program modules are not
necessary unless the main entry point of your program is written in JavaScript.
- filename: the location of the JavaScript source code
- argv: the program's argument vector
- extraPaths: [optional] a list of extra paths to search to resolve non-relative and non-absolute module identifiers

Care should be taken to ensure that only one program module is run per JS context.

## Built-In Functions
- `console`
- `setTimeout`
- `setInterval`
- `clearTimeout`
- `clearInterval`

### CommonJS Subsystem Additions
The CommonJS subsystem is activated by invoking the `require` or `createRequire` exports of the (Python)
pythonmonkey module.
- `require`
- `exports`
- `module`
- `python.print`  - the Python print function
- `python.getenv` - the Python getenv function
- `python.stdout` - an object with `read` and `write` methods, which read and write to stdout
- `python.stderr` - an object with `read` and `write` methods, which read and write to stderr
- `python.exec`   - the Python exec function
- `python.eval`   - the Python eval function
- `python.exit`   - the Python exit function (wrapped to return BigInt in place of number)
- `python.paths`  - the Python sys.paths list (currently a copy; will become an Array-like reflection)

## Type Transfer (Coercion / Wrapping)
When sending variables from Python into JavaScript, PythonMonkey will intelligently coerce or wrap your
variables based on their type. PythonMonkey will share backing stores (use the same memory) for ctypes,
typed arrays, and strings; moving these types across the language barrier is extremely fast because
there is no copying involved.

*Note:* There are plans in Python 3.12 (PEP 623) to change the internal string representation so that
        every character in the string uses four bytes of memory. This will break fast string transfers
        for PythonMonkey, as it relies on the memory layout being the same in Python and JavaScript. As
        of this writing (July 2023), "classic" Python strings still work in the 3.12 beta releases.

Where shared backing store is not possible, PythonMonkey will automatically emit wrappers that use
the "real" data structure as its value authority. Only immutable intrinsics are copied. This means
that if you update an object in JavaScript, the corresponding Dict in Python will be updated, etc.

| Python Type | JavaScript Type |
|:------------|:----------------|
| String      | string
| Integer     | number
| Bool        | boolean
| Function    | function
| Dict        | object
| List        | Array-like object
| datetime    | Date object
| awaitable   | Promise
| Error       | Error object
| Buffer      | ArrayBuffer

| JavaScript Type      | Python Type     |
|:---------------------|:----------------|
| string               | String
| number               | Float
| bigint               | Integer
| boolean              | Bool
| function             | Function
| object - most        | JSObjectProxy which inherits from Dict
| object - Date        | datetime
| object - Array       | List
| object - Promise     | awaitable
| object - ArrayBuffer | Buffer
| object - type arrays | Buffer
| object - Error       | Error

## Tricks
### Integer Type Coercion
You can force a number in JavaScript to be coerced as an integer by casting it to BigInt.
```javascript
function myFunction(a, b) {
  const result = calculate(a, b);
  return BigInt(Math.floor(result));
}
```

### Symbol injection via cross-language IIFE
You can use a JavaScript IIFE to create a scope in which you can inject Python symbols:
```python
globalThis.python.exit = pm.eval("""'use strict';
(exit) => function pythonExitWrapper(exitCode) {
  if (typeof exitCode === 'number')
    exitCode = BigInt(Math.floor(exitCode));
  exit(exitCode);
}
""")(sys.exit);
```

# pmjs
A basic JavaScript shell, `pmjs`, ships with PythonMonkey. This shell can act as a REPL or run
JavaScript programs; it is conceptually similar to the `node` shell which ships with Node.js.

## Modules
Pmjs starts PythonMonkey's CommonJS subsystem, which allow it to use CommonJS modules, with semantics
that are similar to Node.js - e.g. searching module.paths, understanding package.json, index.js, and
so on. See the [ctx-module](https://www.npmjs.com/package/ctx-module) for a full list of supported
features.

In addition to CommonJS modules written in JavaScript, PythonMonkey supports CommonJS modules written
in Python. Simply decorate a Dict named `exports` inside a file with a `.py` extension, and it can be
loaded by `require()` -- in either JavaScript or Python.

<<<<<<< HEAD
## Program Module
=======
### Program Module
>>>>>>> 998fef45
The program module, or main module, is a special module in CommonJS. In a program module,
 - variables defined in the outermost scope are properties of `globalThis`
 - returning from the outermost scope is a syntax error
 - the `arguments` variable in an Array-like object which holds your program's argument vector
   (command-line arguments)

```console
# echo "console.log('hello world')" > my-program.js
# pmjs my-program.js
hello world
#
```
<<<<<<< HEAD

=======

### CommonJS Module: JavaScript language
```python
# date-lib.js - require("./date-lib")
const d = new Date();
exports.today = `${d.getFullYear()}-${String(d.getMonth()).padStart(2,'0')}-${String(d.getDay()).padStart(2,'0')}`
```

### CommonJS Module: Python language
```python
# date-lib.py - require("./date-lib")
from datetime import date # You can use Python libraries.
exports['today'] = date.today()
```

>>>>>>> 998fef45
# Troubleshooting Tips

## CommonJS (require)
If you are having trouble with the CommonJS require function, set environment variable DEBUG='ctx-module*' and you can see the filenames it tries to laod.

## pmjs
- there is a `.help` menu in the REPL
- there is a `--help` command-line option
- the `-r` option can be used to load a module before your program or the REPL runs
- the `-e` option can be used evaluate code -- e.g. define global variables -- before your program or the REPL runs
- The REPL can evaluate Python expressions, storing them in variables named `$1`, `$2`, etc. ```
# ./pmjs
<<<<<<< HEAD
Welcome to PythonMonkey v0.0.1.dev940+6a2563b.
=======
Welcome to PythonMonkey v0.2.0.
>>>>>>> 998fef45
Type ".help" for more information.
> .python import sys
> .python sys.path
$1 = { '0': '/home/wes/git/pythonmonkey2',
  '1': '/usr/lib/python310.zip',
  '2': '/usr/lib/python3.10',
  '3': '/usr/lib/python3.10/lib-dynload',
  '4': '/home/wes/.cache/pypoetry/virtualenvs/pythonmonkey-StuBmUri-py3.10/lib/python3.10/site-packages',
  '5': '/home/wes/git/pythonmonkey2/python' }
> $1[3]
'/usr/lib/python3.10/lib-dynload'
> 
```<|MERGE_RESOLUTION|>--- conflicted
+++ resolved
@@ -268,11 +268,7 @@
 in Python. Simply decorate a Dict named `exports` inside a file with a `.py` extension, and it can be
 loaded by `require()` -- in either JavaScript or Python.
 
-<<<<<<< HEAD
-## Program Module
-=======
 ### Program Module
->>>>>>> 998fef45
 The program module, or main module, is a special module in CommonJS. In a program module,
  - variables defined in the outermost scope are properties of `globalThis`
  - returning from the outermost scope is a syntax error
@@ -285,9 +281,6 @@
 hello world
 #
 ```
-<<<<<<< HEAD
-
-=======
 
 ### CommonJS Module: JavaScript language
 ```python
@@ -303,7 +296,6 @@
 exports['today'] = date.today()
 ```
 
->>>>>>> 998fef45
 # Troubleshooting Tips
 
 ## CommonJS (require)
@@ -316,11 +308,7 @@
 - the `-e` option can be used evaluate code -- e.g. define global variables -- before your program or the REPL runs
 - The REPL can evaluate Python expressions, storing them in variables named `$1`, `$2`, etc. ```
 # ./pmjs
-<<<<<<< HEAD
-Welcome to PythonMonkey v0.0.1.dev940+6a2563b.
-=======
 Welcome to PythonMonkey v0.2.0.
->>>>>>> 998fef45
 Type ".help" for more information.
 > .python import sys
 > .python sys.path
