--- conflicted
+++ resolved
@@ -73,12 +73,7 @@
     - llvm
     - rust
     - python3.8 or later with header files (python3-dev)
-<<<<<<< HEAD
-    - spidermonkey 115.1.0 or later
-=======
     - spidermonkey latest from mozilla-central
-    - npm (nodejs)
->>>>>>> c8aa8d78
     - [Poetry](https://python-poetry.org/docs/#installation)
     - [poetry-dynamic-versioning](https://github.com/mtkennerly/poetry-dynamic-versioning)
 
