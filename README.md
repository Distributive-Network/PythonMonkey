--- conflicted
+++ resolved
@@ -45,15 +45,11 @@
 - [done] JS TypedArrays coerce to Python TypeArrays
 
 ## Build Instructions
-<<<<<<< HEAD
-1. You will need the following installed (which can be done automatically by running ``./setup.sh``):
+
+Read this if you want to build a local version.
+
+1. You will need the following installed (which can be done automatically by running `./setup.sh`):
     - bash
-=======
-
-Read this if you want to build a local version.
-
-1. You will need the following installed (which can be done automatically by running `./setup.sh`):
->>>>>>> aa27f655
     - cmake
     - doxygen 
     - graphviz
