--- conflicted
+++ resolved
@@ -55,11 +55,8 @@
     - rust
     - python3.8 or later
     - spidermonkey 102.2.0 or later
-<<<<<<< HEAD
     - npm (nodejs)
-=======
     - [Poetry](https://python-poetry.org/docs/#installation)
->>>>>>> 99add162
 
 2. Run `poetry install`. This command automatically compiles the project and installs the project as well as all Python dependencies to the poetry virtualenv.
 
@@ -69,12 +66,11 @@
 
 ## Using the library
 
-<<<<<<< HEAD
 See also: examples/
 
 ### Method 1
 After compiling the project in the `build/src` folder you will find a `.so` file named `pythonmonkey.so`. This is the shared object file that contains the pythonmonkey module.
-=======
+
 ### Install from [PyPI](https://pypi.org/project/pythonmonkey/)
 
 > PythonMonkey is not release-ready yet. Our first public release is scheduled for mid-June 2023.
@@ -86,7 +82,6 @@
 ### Use local version
 
 `pythonmonkey` is available in the poetry virtualenv once you compiled the project using poetry.
->>>>>>> 99add162
 
 ```bash
 $ poetry run python
