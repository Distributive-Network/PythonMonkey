--- conflicted
+++ resolved
@@ -1,10 +1,6 @@
 [tool.poetry]
 name = "pythonmonkey"
-<<<<<<< HEAD
-version = "0.1.1"
-=======
 version = "0" # automatically set by poetry-dynamic-versioning
->>>>>>> 7e148afb
 description = ""
 authors = ["Caleb Aikens <caleb@distributive.network>", "Tom Tang <xmader@distributive.network>", "Wes Garland <wes@distributive.network>", "Hamada Gasmallah <hamada@distributive.network>"]
 readme = "README.md"
