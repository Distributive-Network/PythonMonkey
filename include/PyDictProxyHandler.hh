/**
 * @file PyDictProxyHandler.hh
 * @author Caleb Aikens (caleb@distributive.network) and Philippe Laporte (philippe@distributive.network)
 * @brief Structs for creating JS proxy objects. Used by DictType for object coercion
 * @date 2023-04-20
 *
 * @copyright Copyright (c) 2023-2024 Distributive Corp.
 *
 */

#ifndef PythonMonkey_PyDictProxy_
#define PythonMonkey_PyDictProxy_

#include "include/PyDictOrObjectProxyHandler.hh"


/**
 * @brief This struct is the ProxyHandler for JS Proxy Objects pythonmonkey creates to handle coercion from python dicts to JS Objects
 *
 */
struct PyDictProxyHandler : public PyDictOrObjectProxyHandler {
public:
  PyDictProxyHandler() : PyDictOrObjectProxyHandler(&family) {};
  static const char family;

  /**
   * @brief [[OwnPropertyKeys]]
   *
   * @param cx - pointer to JSContext
   * @param proxy - The proxy object who's keys we output
   * @param props - out-parameter of object IDs
   * @return true - call succeeded
   * @return false - call failed and an exception has been raised
   */
  bool ownPropertyKeys(JSContext *cx, JS::HandleObject proxy,
    JS::MutableHandleIdVector props) const override;
  /**
   * @brief [[Delete]]
   *
   * @param cx - pointer to JSContext
   * @param proxy - The proxy object who's property we wish to delete
   * @param id - The key we wish to delete
<<<<<<< HEAD
   * @param result - operation result
=======
   * @param result - whether the call succeeded or not
>>>>>>> 4414c945
   * @return true - call succeeded
   * @return false - call failed and an exception has been raised
   */
  bool delete_(JSContext *cx, JS::HandleObject proxy, JS::HandleId id,
    JS::ObjectOpResult &result) const override;
  /**
   * @brief [[HasProperty]]
   * @param cx - pointer to JSContext
   * @param proxy - The proxy object who's property we wish to check
   * @param id - key value of the property to check
   * @param bp - out-paramter: true if object has property, false if not
   * @return true - call succeeded
   * @return false - call failed and an exception has been raised
   */
  bool has(JSContext *cx, JS::HandleObject proxy, JS::HandleId id,
    bool *bp) const override;
  /**
   * @brief [[Set]]
   *
   * @param cx pointer to JSContext
   * @param proxy The proxy object who's property we wish to set
   * @param id Key of the property we wish to set
   * @param v Value that we wish to set the property to
<<<<<<< HEAD
   * @param receiver unused
   * @param result operation result
=======
   * @param receiver The `this` value to use when executing any code
   * @param result whether or not the call succeeded
>>>>>>> 4414c945
   * @return true call succeed
   * @return false call failed and an exception has been raised
   */
  bool set(JSContext *cx, JS::HandleObject proxy, JS::HandleId id,
    JS::HandleValue v, JS::HandleValue receiver,
    JS::ObjectOpResult &result) const override;
  /**
   * @brief [[Enumerate]]
   *
   * @param cx - pointer to JSContext
   * @param proxy - The proxy object who's keys we output
   * @param props - out-parameter of object IDsoverride;

     /**
   * @return true - call succeeded
   * @return false - call failed and an exception has been raised
   */
  bool enumerate(JSContext *cx, JS::HandleObject proxy,
    JS::MutableHandleIdVector props) const override;

  /**
<<<<<<< HEAD
=======
   * @brief Returns true if `id` is in `proxy`, false otherwise
   *
>>>>>>> 4414c945
   * @param cx pointer to JSContext
   * @param proxy The proxy object who's property we wish to check
   * @param id  Key of the property we wish to check
   * @param bp out-paramter: true if object has property, false if not
   * @return true call succeeded
   * @return false call failed and an exception has been raised
   */
  bool hasOwn(JSContext *cx, JS::HandleObject proxy, JS::HandleId id,
    bool *bp) const override;

  /**
<<<<<<< HEAD
   *
   * @param cx - pointer to JSContext
   * @param proxy - The proxy object who's keys we outputoverride;

     /**
   * @param props - out-parameter of object IDs
   * @return true - call succeeded
   * @return false - call failed and an exception has been raised
=======
   * @brief Returns vector of proxy's own keys
   *
   * @param cx - Pointer to the JSContext
   * @param proxy - the proxy object
   * @param props - out parameter, the vector of proxy's own keys
   * @return true - the call succeeded
   * @return false - the call failed and an exception has been raised
>>>>>>> 4414c945
   */
  bool getOwnEnumerablePropertyKeys(
    JSContext *cx, JS::HandleObject proxy,
    JS::MutableHandleIdVector props) const override;

  bool getOwnPropertyDescriptor(
    JSContext *cx, JS::HandleObject proxy, JS::HandleId id,
    JS::MutableHandle<mozilla::Maybe<JS::PropertyDescriptor>> desc
  ) const override;

  bool defineProperty(JSContext *cx, JS::HandleObject proxy,
    JS::HandleId id,
    JS::Handle<JS::PropertyDescriptor> desc,
    JS::ObjectOpResult &result) const override;

  bool getBuiltinClass(JSContext *cx, JS::HandleObject proxy, js::ESClass *cls) const override;
};

#endif<|MERGE_RESOLUTION|>--- conflicted
+++ resolved
@@ -40,11 +40,7 @@
    * @param cx - pointer to JSContext
    * @param proxy - The proxy object who's property we wish to delete
    * @param id - The key we wish to delete
-<<<<<<< HEAD
-   * @param result - operation result
-=======
    * @param result - whether the call succeeded or not
->>>>>>> 4414c945
    * @return true - call succeeded
    * @return false - call failed and an exception has been raised
    */
@@ -68,13 +64,8 @@
    * @param proxy The proxy object who's property we wish to set
    * @param id Key of the property we wish to set
    * @param v Value that we wish to set the property to
-<<<<<<< HEAD
-   * @param receiver unused
-   * @param result operation result
-=======
    * @param receiver The `this` value to use when executing any code
    * @param result whether or not the call succeeded
->>>>>>> 4414c945
    * @return true call succeed
    * @return false call failed and an exception has been raised
    */
@@ -96,11 +87,8 @@
     JS::MutableHandleIdVector props) const override;
 
   /**
-<<<<<<< HEAD
-=======
    * @brief Returns true if `id` is in `proxy`, false otherwise
    *
->>>>>>> 4414c945
    * @param cx pointer to JSContext
    * @param proxy The proxy object who's property we wish to check
    * @param id  Key of the property we wish to check
@@ -112,16 +100,6 @@
     bool *bp) const override;
 
   /**
-<<<<<<< HEAD
-   *
-   * @param cx - pointer to JSContext
-   * @param proxy - The proxy object who's keys we outputoverride;
-
-     /**
-   * @param props - out-parameter of object IDs
-   * @return true - call succeeded
-   * @return false - call failed and an exception has been raised
-=======
    * @brief Returns vector of proxy's own keys
    *
    * @param cx - Pointer to the JSContext
@@ -129,7 +107,6 @@
    * @param props - out parameter, the vector of proxy's own keys
    * @return true - the call succeeded
    * @return false - the call failed and an exception has been raised
->>>>>>> 4414c945
    */
   bool getOwnEnumerablePropertyKeys(
     JSContext *cx, JS::HandleObject proxy,
