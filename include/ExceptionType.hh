--- conflicted
+++ resolved
@@ -4,11 +4,7 @@
  * @brief Struct for representing Python Exception objects from a corresponding JS Error object
  * @date 2023-04-11
  *
-<<<<<<< HEAD
- * @copyright Copyright (c) 2023 Distributive Corp.
-=======
  * @copyright Copyright (c) 2023-2024 Distributive Corp.
->>>>>>> 1c0670cf
  *
  */
 
