/**
 * @file JSObjectProxy.hh
 * @author Caleb Aikens (caleb@distributive.network) & Tom Tang (xmader@distributive.network)
 * @brief JSObjectProxy is a custom C-implemented python type that derives from dict. It acts as a proxy for JSObjects from Spidermonkey, and behaves like a dict would.
 * @version 0.1
 * @date 2023-06-26
 *
 * Copyright (c) 2023 Distributive Corp.
 *
 */

#include <jsapi.h>

#include <Python.h>

#include <unordered_map>

/**
 * @brief The typedef for the backing store that will be used by JSObjectProxy objects. All it contains is a pointer to the JSObject
 *
 */
typedef struct {
  PyDictObject dict;
  JS::RootedObject jsObject;
} JSObjectProxy;

/**
 * @brief This struct is a bundle of methods used by the JSObjectProxy type
 *
 */
struct JSObjectProxyMethodDefinitions {
public:
  /**
   * @brief Deallocation method (.tp_dealloc), removes the reference to the underlying JSObject before freeing the JSObjectProxy
   *
   * @param self - The JSObjectProxy to be free'd
   */
  static void JSObjectProxy_dealloc(JSObjectProxy *self);

  /**
   * @brief New method (.tp_new), creates a new instance of the JSObjectProxy type, exposed as the __new()__ method in python
   *
   * @param type - The type of object to be created, will always be JSObjectProxyType or a derived type
   * @param args - arguments to the __new()__ method, not used
   * @param kwds - keyword arguments to the __new()__ method, not used
   * @return PyObject* - A new instance of JSObjectProxy
   */
  static PyObject *JSObjectProxy_new(PyTypeObject *type, PyObject *args, PyObject *kwds);

  /**
   * @brief Initialization method (.tp_init), initializes a newly created instance of JSObjectProxy. exposed as the __init()__ method in python
   *
   * @param self - The JSObjectProxy to be initialized
   * @param args - arguments to the __init()__ method, expected to be a dict
   * @param kwds - keyword arguments to the __init()__ method, not used
   * @return int - -1 on exception, return any other value otherwise
   */
  static int JSObjectProxy_init(JSObjectProxy *self, PyObject *args, PyObject *kwds);

  /**
   * @brief Length method (.mp_length), returns the number of key-value pairs in the JSObject, used by the python len() method
   *
   * @param self - The JSObjectProxy
   * @return Py_ssize_t The length of the JSObjectProxy
   */
  static Py_ssize_t JSObjectProxy_length(JSObjectProxy *self);

  /**
   * @brief Getter method (.mp_subscript), returns a value from the JSObjectProxy given a key, used by several built-in python methods as well as the [] operator
   *
   * @param self - The JSObjectProxy
   * @param key - The key for the value in the JSObjectProxy
   * @return PyObject* NULL on exception, the corresponding value otherwise
   */
  static PyObject *JSObjectProxy_get(JSObjectProxy *self, PyObject *key);

  /**
   * @brief Test method (.sq_contains), returns whether a key exists, used by the in operator
   *
   * @param self - The JSObjectProxy
   * @param key - The key for the value in the JSObjectProxy
   * @return int 1 if `key` is in dict, 0 if not, and -1 on error
   */
  static int JSObjectProxy_contains(JSObjectProxy *self, PyObject *key);

  /**
   * @brief Assign method (.mp_ass_subscript), assigns a key-value pair if value is non-NULL, or deletes a key-value pair if value is NULL
   *
   * @param self - The JSObjectProxy
   * @param key - The key to be set or deleted
   * @param value If NULL, the key-value pair is deleted, if not NULL then a key-value pair is assigned
   * @return int -1 on exception, any other value otherwise
   */
  static int JSObjectProxy_assign(JSObjectProxy *self, PyObject *key, PyObject *value);

  /**
   * @brief Comparison method (.tp_richcompare), returns appropriate boolean given a comparison operator and other pyobject
   *
   * @param self - The JSObjectProxy
   * @param other - Any other PyObject
   * @param op - Which boolean operator is being performed (Py_EQ for equality, Py_NE for inequality, all other operators are not implemented)
   * @return PyObject* - True or false depending on result of comparison
   */
  static PyObject *JSObjectProxy_richcompare(JSObjectProxy *self, PyObject *other, int op);

  /**
   * @brief Helper function for JSObjectProxy_richcompare
   *
   * @param self - The PyObject on the left side of the operator (guaranteed to be a JSObjectProxy *)
   * @param other - The PyObject on the right side of the operator
   * @param visited
   * @return bool - Whether the compared objects are equal or not
   */
  // private
  static bool JSObjectProxy_richcompare_helper(JSObjectProxy *self, PyObject *other, std::unordered_map<PyObject *, PyObject *> &visited);

  /**
   * @brief Return an iterator object to make JSObjectProxy iterable, emitting (key, value) tuples
   *
   * @param self - The JSObjectProxy
   * @return PyObject* - iterator object
   */
  static PyObject *JSObjectProxy_iter(JSObjectProxy *self);

  /**
   * @brief Compute a string representation of the JSObjectProxy
   *
   * @param self - The JSObjectProxy
   * @return the string representation (a PyUnicodeObject) on success, NULL on failure
   */
  static PyObject *JSObjectProxy_repr(JSObjectProxy *self);

  /**
<<<<<<< HEAD
   * @brief get method
   *
   * @param self - The JSObjectProxy
   * @param args - arguments to the method
   * @param nargs - number of args to the method
   * @return PyObject* the value for key if first arg key is in the dictionary, else second arg default
   */
  static PyObject *JSObjectProxy_get_method(JSObjectProxy *self, PyObject *const *args, Py_ssize_t nargs);

  /**
   * @brief setdefault method
   *
   * @param self - The JSObjectProxy
   * @param args - arguments to the method
   * @param nargs - number of args to the method
   * @return PyObject* the value for key if first arg key is in the dictionary, else second default
   */
  static PyObject *JSObjectProxy_setdefault_method(JSObjectProxy *self, PyObject *const *args, Py_ssize_t nargs);

  /**
   * @brief pop method
   *
   * @param self - The JSObjectProxy
   * @param args - arguments to the method
   * @param nargs - number of args to the method
   * @return PyObject* If the first arg key is not found, return the second arg default if given; otherwise raise a KeyError
   */
  static PyObject *JSObjectProxy_pop_method(JSObjectProxy *self, PyObject *const *args, Py_ssize_t nargs);

  /**
   * @brief clear method
   *
   * @param self - The JSObjectProxy
   * @return None
   */
  static PyObject *JSObjectProxy_clear_method(JSObjectProxy *self);

  /**
   * @brief copy method
   *
   * @param self - The JSObjectProxy
   * @return PyObject* copy of the dict
   */
  static PyObject *JSObjectProxy_copy_method(JSObjectProxy *self);
=======
   * @brief Set union method
   *
   * @param self - The JSObjectProxy
   * @param other - The other PyObject to be or'd, expected to be dict or JSObjectProxy
   * @return PyObject* The resulting new dict
   */
  static PyObject *JSObjectProxy_or(JSObjectProxy *self, PyObject *other);

  /**
   * @brief Set union method, in place
   *
   * @param self - The JSObjectProxy
   * @param other - The other PyObject to be or'd, expected to be dict or JSObjectProxy
   * @return PyObject* The resulting new dict, must be same object as self
   */
  static PyObject *JSObjectProxy_ior(JSObjectProxy *self, PyObject *other);

>>>>>>> a0c7c140
};


// docs for methods, copied from cpython
PyDoc_STRVAR(dict_get__doc__,
  "get($self, key, default=None, /)\n"
  "--\n"
  "\n"
  "Return the value for key if key is in the dictionary, else default.");

PyDoc_STRVAR(dict_setdefault__doc__,
  "setdefault($self, key, default=None, /)\n"
  "--\n"
  "\n"
  "Insert key with a value of default if key is not in the dictionary.\n"
  "\n"
  "Return the value for key if key is in the dictionary, else default.");

PyDoc_STRVAR(dict_pop__doc__,
  "pop($self, key, default=<unrepresentable>, /)\n"
  "--\n"
  "\n"
  "D.pop(k[,d]) -> v, remove specified key and return the corresponding value.\n"
  "\n"
  "If the key is not found, return the default if given; otherwise,\n"
  "raise a KeyError.");

PyDoc_STRVAR(clear__doc__,
  "D.clear() -> None.  Remove all items from D.");

PyDoc_STRVAR(copy__doc__,
  "D.copy() -> a shallow copy of D");


/**
 * @brief Struct for the methods that define the Mapping protocol
 *
 */
static PyMappingMethods JSObjectProxy_mapping_methods = {
  .mp_length = (lenfunc)JSObjectProxyMethodDefinitions::JSObjectProxy_length,
  .mp_subscript = (binaryfunc)JSObjectProxyMethodDefinitions::JSObjectProxy_get,
  .mp_ass_subscript = (objobjargproc)JSObjectProxyMethodDefinitions::JSObjectProxy_assign
};

/**
 * @brief Struct for the methods that define the Sequence protocol
 *
 */
static PySequenceMethods JSObjectProxy_sequence_methods = {
  .sq_contains = (objobjproc)JSObjectProxyMethodDefinitions::JSObjectProxy_contains
};

static PyNumberMethods JSObjectProxy_number_methods = {
  .nb_or = (binaryfunc)JSObjectProxyMethodDefinitions::JSObjectProxy_or,
  .nb_inplace_or = (binaryfunc)JSObjectProxyMethodDefinitions::JSObjectProxy_ior
};

/**
 * @brief Struct for the other methods
 *
 */
static PyMethodDef JSObjectProxy_methods[] = {
  {"get", (PyCFunction)JSObjectProxyMethodDefinitions::JSObjectProxy_get_method, METH_FASTCALL, dict_get__doc__},
  {"setdefault", (PyCFunction)JSObjectProxyMethodDefinitions::JSObjectProxy_setdefault_method, METH_FASTCALL, dict_setdefault__doc__},
  {"pop", (PyCFunction)JSObjectProxyMethodDefinitions::JSObjectProxy_pop_method, METH_FASTCALL, dict_pop__doc__},
  // {"popitem", (PyCFunction)JSObjectProxyMethodDefinitions::JSObjectProxy_popitem_method, METH_NOARGS, ""}, TODO not popular and quite a bit strange
  {"clear", (PyCFunction)JSObjectProxyMethodDefinitions::JSObjectProxy_clear_method, METH_NOARGS, clear__doc__},
  {"copy", (PyCFunction)JSObjectProxyMethodDefinitions::JSObjectProxy_copy_method, METH_NOARGS, copy__doc__},
  {NULL, NULL}                  /* sentinel */
};

/**
 * @brief Struct for the JSObjectProxyType, used by all JSObjectProxy objects
 */
extern PyTypeObject JSObjectProxyType;<|MERGE_RESOLUTION|>--- conflicted
+++ resolved
@@ -129,9 +129,26 @@
    * @return the string representation (a PyUnicodeObject) on success, NULL on failure
    */
   static PyObject *JSObjectProxy_repr(JSObjectProxy *self);
-
-  /**
-<<<<<<< HEAD
+  
+  /*
+   * @brief Set union operation
+   *
+   * @param self - The JSObjectProxy
+   * @param other - The other PyObject to be or'd, expected to be dict or JSObjectProxy
+   * @return PyObject* The resulting new dict
+   */
+  static PyObject *JSObjectProxy_or(JSObjectProxy *self, PyObject *other);
+
+  /**
+   * @brief Set union operation, in place
+   *
+   * @param self - The JSObjectProxy
+   * @param other - The other PyObject to be or'd, expected to be dict or JSObjectProxy
+   * @return PyObject* The resulting new dict, must be same object as self
+   */
+  static PyObject *JSObjectProxy_ior(JSObjectProxy *self, PyObject *other);
+
+  /**
    * @brief get method
    *
    * @param self - The JSObjectProxy
@@ -176,25 +193,6 @@
    * @return PyObject* copy of the dict
    */
   static PyObject *JSObjectProxy_copy_method(JSObjectProxy *self);
-=======
-   * @brief Set union method
-   *
-   * @param self - The JSObjectProxy
-   * @param other - The other PyObject to be or'd, expected to be dict or JSObjectProxy
-   * @return PyObject* The resulting new dict
-   */
-  static PyObject *JSObjectProxy_or(JSObjectProxy *self, PyObject *other);
-
-  /**
-   * @brief Set union method, in place
-   *
-   * @param self - The JSObjectProxy
-   * @param other - The other PyObject to be or'd, expected to be dict or JSObjectProxy
-   * @return PyObject* The resulting new dict, must be same object as self
-   */
-  static PyObject *JSObjectProxy_ior(JSObjectProxy *self, PyObject *other);
-
->>>>>>> a0c7c140
 };
 
 
