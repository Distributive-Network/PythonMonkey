--- conflicted
+++ resolved
@@ -78,11 +78,6 @@
  */
 bool empty() const override;
 
-<<<<<<< HEAD
-
-private:
-
-=======
 /**
  * @brief Appends a callback to the queue of FinalizationRegistry callbacks
  *
@@ -104,7 +99,6 @@
 using FunctionVector = JS::GCVector<JSFunction *, 0, js::SystemAllocPolicy>;
 JS::PersistentRooted<FunctionVector> finalizationRegistryCallbacks;
 
->>>>>>> ae2b7a08
 /**
  * @brief Capture this JobQueue's current job queue as a SavedJobQueue and return it,
  * leaving the JobQueue's job queue empty. Destroying the returned object
