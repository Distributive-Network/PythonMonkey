--- conflicted
+++ resolved
@@ -23,11 +23,7 @@
  */
 struct PyBaseProxyHandler : public js::BaseProxyHandler {
 public:
-<<<<<<< HEAD
-  PyBaseProxyHandler(PyObject *pyObj) : js::BaseProxyHandler(&pythonmonkey), pyObject(pyObj) {}; // We store a pointer to the pythonmonkey module definition to represent our family of proxyHandlers
-=======
-  PyBaseProxyHandler(PyObject *pyObj, const void *family) : js::BaseProxyHandler(family), pyObject(pyObj) {};
->>>>>>> 190a1a22
+  PyBaseProxyHandler(PyObject *pyObj) : js::BaseProxyHandler(&pythonmonkey), pyObject(pyObj) {};
   PyObject *pyObject; // @TODO (Caleb Aikens) Consider putting this in a private slot
 
   bool getPrototypeIfOrdinary(JSContext *cx, JS::HandleObject proxy, bool *isOrdinary, JS::MutableHandleObject protop) const override final;
@@ -41,12 +37,7 @@
  */
 struct PyDictProxyHandler : public PyBaseProxyHandler {
 public:
-<<<<<<< HEAD
   PyDictProxyHandler(PyObject *pyObj) : PyBaseProxyHandler(pyObj) {};
-=======
-  PyProxyHandler(PyObject *pyObj) : PyBaseProxyHandler(pyObj, &family) {};
-  static const char family;
->>>>>>> 190a1a22
 
   /**
    * @brief [[OwnPropertyKeys]]
@@ -205,8 +196,7 @@
  */
 struct PyListProxyHandler : public PyBaseProxyHandler {
 public:
-  PyListProxyHandler(PyObject *pyObj) : PyBaseProxyHandler(pyObj, &family) {};
-  static const char family;
+  PyListProxyHandler(PyObject *pyObj) : PyBaseProxyHandler(pyObj) {};
 
   bool getOwnPropertyDescriptor(
     JSContext *cx, JS::HandleObject proxy, JS::HandleId id,
